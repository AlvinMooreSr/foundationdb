--- conflicted
+++ resolved
@@ -546,13 +546,10 @@
 	init( BEHIND_CHECK_COUNT,                                      2 );
 	init( BEHIND_CHECK_VERSIONS,             5 * VERSIONS_PER_SECOND );
 	init( WAIT_METRICS_WRONG_SHARD_CHANCE,   isSimulated ? 1.0 : 0.1 );
-<<<<<<< HEAD
 	init( MAX_SHARED_LOAD_BALANCE_DELAY,                          20 );
-=======
 	init( MIN_TAG_PAGES_READ_RATE,                             1.0e4 ); if( randomize && BUGGIFY ) MIN_TAG_PAGES_READ_RATE = 0;
 	init( READ_TAG_MEASUREMENT_INTERVAL,                        30.0 ); if( randomize && BUGGIFY ) READ_TAG_MEASUREMENT_INTERVAL = 1.0;
 	init( OPERATION_COST_BYTE_FACTOR,                          16384 ); if( randomize && BUGGIFY ) OPERATION_COST_BYTE_FACTOR = 4096;
->>>>>>> 8ee09af8
 
 	//Wait Failure
 	init( MAX_OUTSTANDING_WAIT_FAILURE_REQUESTS,                 250 ); if( randomize && BUGGIFY ) MAX_OUTSTANDING_WAIT_FAILURE_REQUESTS = 2;
