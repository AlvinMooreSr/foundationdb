/*
 * serialize.h
 *
 * This source file is part of the FoundationDB open source project
 *
 * Copyright 2013-2018 Apple Inc. and the FoundationDB project authors
 *
 * Licensed under the Apache License, Version 2.0 (the "License");
 * you may not use this file except in compliance with the License.
 * You may obtain a copy of the License at
 *
 *     http://www.apache.org/licenses/LICENSE-2.0
 *
 * Unless required by applicable law or agreed to in writing, software
 * distributed under the License is distributed on an "AS IS" BASIS,
 * WITHOUT WARRANTIES OR CONDITIONS OF ANY KIND, either express or implied.
 * See the License for the specific language governing permissions and
 * limitations under the License.
 */

#ifndef FLOW_SERIALIZE_H
#define FLOW_SERIALIZE_H
#pragma once

#include <stdint.h>
#include <array>
#include <set>
#include "flow/ProtocolVersion.h"
#include "flow/Error.h"
#include "flow/Arena.h"
#include "flow/FileIdentifier.h"
#include "flow/ObjectSerializer.h"
#include "flow/network.h"
#include <algorithm>
#include <deque>

// Though similar, is_binary_serializable cannot be replaced by std::is_pod, as doing so would prefer
// memcpy over a defined serialize() method on a POD struct.  As not all of our structs are packed,
// this would both inflate message sizes by transmitting padding, and mean that we're transmitting
// undefined bytes over the wire.
// A more intelligent SFINAE that does "binarySerialize if POD and no serialize() is defined" could
// replace the usage of is_binary_serializable.
template <class T>
struct is_binary_serializable { enum { value = 0 }; };

#define BINARY_SERIALIZABLE( T ) template<> struct is_binary_serializable<T> { enum { value = 1 }; };

BINARY_SERIALIZABLE( int8_t );
BINARY_SERIALIZABLE( uint8_t );
BINARY_SERIALIZABLE( int16_t );
BINARY_SERIALIZABLE( uint16_t );
BINARY_SERIALIZABLE( int32_t );
BINARY_SERIALIZABLE( uint32_t );
BINARY_SERIALIZABLE( int64_t );
BINARY_SERIALIZABLE( uint64_t );
BINARY_SERIALIZABLE( bool );
BINARY_SERIALIZABLE( double );
BINARY_SERIALIZABLE( ProtocolVersion );

template<>
struct scalar_traits<ProtocolVersion> : std::true_type {
	constexpr static size_t size = sizeof(uint64_t);

	static void save(uint8_t* out, const ProtocolVersion& v) {
		*reinterpret_cast<uint64_t*>(out) = v.versionWithFlags();
	}

	template <class Context>
	static void load(const uint8_t* i, ProtocolVersion& out, Context& context) {
		const uint64_t* in = reinterpret_cast<const uint64_t*>(i);
		out = ProtocolVersion(*in);
	}
};

template <class Archive, class Item>
inline typename Archive::WRITER& operator << (Archive& ar, const Item& item ) {
	save(ar, item);
	return ar;
}

template <class Archive, class Item>
inline typename Archive::READER& operator >> (Archive& ar, Item& item ) {
	ar.deserialize(item);
	return ar;
}

template <class Archive, class Item, class... Items>
typename Archive::WRITER& serializer(Archive& ar, const Item& item, const Items&... items) {
	save(ar, item);
	if constexpr (sizeof...(Items) > 0) {
		serializer(ar, items...);
	}
	return ar;
}

template <class Archive, class Item, class... Items>
typename Archive::READER& serializer(Archive& ar, Item& item, Items&... items) {
	load(ar, item);
	if constexpr (sizeof...(Items) > 0) {
		serializer(ar, items...);
	}
	return ar;
}

template <class Archive, class T, class Enable = void>
class Serializer {
public:
	static void serialize( Archive& ar, T& t ) {
		t.serialize(ar);
		ASSERT( ar.protocolVersion().isValid() );
	}
};

template <class Ar, class T>
inline void save( Ar& ar, const T& value ) {
	Serializer<Ar,T>::serialize(ar, const_cast<T&>(value));
}

template <class Ar, class T>
inline void load( Ar& ar, T& value ) {
	Serializer<Ar,T>::serialize(ar, value);
}

template <class CharT, class Traits, class Allocator>
struct FileIdentifierFor<std::basic_string<CharT, Traits, Allocator>> {
	constexpr static FileIdentifier value = 15694229;
};

template <class Archive>
inline void load( Archive& ar, std::string& value ) {
	int32_t length;
	ar >> length;
	value.resize(length);
	ar.serializeBytes( &value[0], (int)value.length() );
	ASSERT( ar.protocolVersion().isValid() );
}

template <class Archive>
inline void save( Archive& ar, const std::string& value ) {
	ar << (int32_t)value.length();
	ar.serializeBytes( (void*)&value[0], (int)value.length() );
	ASSERT( ar.protocolVersion().isValid() );
}

template <class Archive, class T>
class Serializer< Archive, T, typename std::enable_if< is_binary_serializable<T>::value >::type> {
public:
	static void serialize( Archive& ar, T& t ) {
		ar.serializeBinaryItem(t);
	}
};

template <class Archive, class T1, class T2>
class Serializer< Archive, std::pair<T1,T2>, void > {
public:
	static void serialize( Archive& ar, std::pair<T1, T2>& p ) {
		serializer(ar, p.first, p.second);
	}
};

template <class T, class Allocator>
struct FileIdentifierFor<std::vector<T, Allocator>> : ComposedIdentifierExternal<T, 5> {};

template <class T, class Allocator>
struct CompositionDepthFor<std::vector<T, Allocator>> : std::integral_constant<int, CompositionDepthFor<T>::value + 1> {
};

template <class Archive, class T>
inline void save( Archive& ar, const std::vector<T>& value ) {
	ar << (int)value.size();
	for(auto it = value.begin(); it != value.end(); ++it)
		ar << *it;
	ASSERT( ar.protocolVersion().isValid() );
}
template <class Archive, class T>
inline void load( Archive& ar, std::vector<T>& value ) {
	int s;
	ar >> s;
	value.clear();
	value.reserve(s);
	for (int i = 0; i < s; i++) {
		value.push_back(T());
		ar >> value[i];
	}
	ASSERT(ar.protocolVersion().isValid());
}

template <class Archive, class T>
inline void save(Archive& ar, const std::deque<T>& value) {
	ar << (int)value.size();
	for (auto it = value.begin(); it != value.end(); ++it) ar << *it;
	ASSERT(ar.protocolVersion().isValid());
}

template <class Archive, class T>
inline void load(Archive& ar, std::deque<T>& value) {
	int s;
	ar >> s;
	value.clear();
	value.reserve(s);
	for (int i = 0; i < s; i++) {
		value.push_back(T());
		ar >> value[i];
	}
	ASSERT( ar.protocolVersion().isValid() );
}

template <class Archive, class T, size_t N>
inline void save( Archive& ar, const std::array<T, N>& value ) {
	for(int ii = 0; ii < N; ++ii)
		ar << value[ii];
	ASSERT( ar.protocolVersion().isValid() );
}
template <class Archive, class T, size_t N>
inline void load( Archive& ar, std::array<T, N>& value ) {
	for (int ii = 0; ii < N; ii++) {
		ar >> value[ii];
	}
	ASSERT( ar.protocolVersion().isValid() );
}

template <class Archive, class T>
inline void save( Archive& ar, const std::set<T>& value ) {
	ar << (int)value.size();
	for(auto it = value.begin(); it != value.end(); ++it)
		ar << *it;
	ASSERT( ar.protocolVersion().isValid() );
}
template <class Archive, class T>
inline void load( Archive& ar, std::set<T>& value ) {
	int s;
	ar >> s;
	value.clear();
	T currentValue;
	for (int i = 0; i < s; i++) {
		ar >> currentValue;
		value.insert(currentValue);
	}
	ASSERT( ar.protocolVersion().isValid() );
}

template <class Archive, class K, class V>
inline void save( Archive& ar, const std::map<K, V>& value ) {
	ar << (int)value.size();
	for (const auto &it : value) {
		ar << it.first << it.second;
	}
	ASSERT( ar.protocolVersion().isValid() );
}
template <class Archive, class K, class V>
inline void load( Archive& ar, std::map<K, V>& value ) {
	int s;
	ar >> s;
	value.clear();
	for (int i = 0; i < s; ++i) {
		std::pair<K, V> p;
		ar >> p.first >> p.second;
		value.emplace(p);
	}
	ASSERT( ar.protocolVersion().isValid() );
}

#pragma intrinsic (memcpy)

#if VALGRIND
static bool valgrindCheck( const void* data, int bytes, const char* context ) {
	auto first= VALGRIND_CHECK_MEM_IS_DEFINED( data, bytes );
	if (first) {
		int und=0;
		for(int b=0; b<bytes; b++)
			if (VALGRIND_CHECK_MEM_IS_DEFINED( (uint8_t*)data+b, 1 ))
				und++;
		TraceEvent(SevError, "UndefinedData").detail("In", context).detail("Size", bytes).detail("Undefined", und).detail("FirstAt", (int64_t)first-(int64_t)data);
		return false;
	}
	return true;

}
#else
static inline bool valgrindCheck( const void* data, int bytes, const char* context ) { return true; }
#endif

struct _IncludeVersion {
	ProtocolVersion v;
	explicit _IncludeVersion( ProtocolVersion defaultVersion ) : v(defaultVersion) {
		ASSERT( defaultVersion.isValid() );
	}
	template <class Ar>
	void write( Ar& ar ) {
		ar.setProtocolVersion(v);
		ar << v;
	}
	template <class Ar>
	void read( Ar& ar ) {
		ar >> v;
		if (!v.isValid()) {
			auto err = incompatible_protocol_version();
			TraceEvent(SevWarnAlways, "InvalidSerializationVersion").error(err).detailf("Version", "%llx", v.versionWithFlags());
			throw err;
		}
		if (v >= minInvalidProtocolVersion) {
			// Downgrades are only supported for one minor version
			auto err = incompatible_protocol_version();
			TraceEvent(SevError, "FutureProtocolVersion").error(err).detailf("Version", "%llx", v.versionWithFlags());
			throw err;
		}
		ar.setProtocolVersion(v);
	}
};
struct _AssumeVersion {
	ProtocolVersion v;
	explicit _AssumeVersion( ProtocolVersion version );
	template <class Ar> void write( Ar& ar ) { ar.setProtocolVersion(v); }
	template <class Ar> void read( Ar& ar ) { ar.setProtocolVersion(v); }
};
struct _Unversioned {
	template <class Ar> void write( Ar& ar ) {}
	template <class Ar> void read( Ar& ar ) {}
};

// These functions return valid options to the VersionOptions parameter of the constructor of each archive type
inline _IncludeVersion IncludeVersion( ProtocolVersion defaultVersion = currentProtocolVersion ) { return _IncludeVersion(defaultVersion); }
inline _AssumeVersion AssumeVersion( ProtocolVersion version ) { return _AssumeVersion(version); }
inline _Unversioned Unversioned() { return _Unversioned(); }

//static uint64_t size_limits[] = { 0ULL, 255ULL, 65535ULL, 16777215ULL, 4294967295ULL, 1099511627775ULL, 281474976710655ULL, 72057594037927935ULL, 18446744073709551615ULL };

class BinaryWriter : NonCopyable {
public:
	static const int isDeserializing = 0;
	static constexpr bool isSerializing = true;
	typedef BinaryWriter WRITER;

	void serializeBytes( StringRef bytes ) {
		serializeBytes(bytes.begin(), bytes.size());
	}
	void serializeBytes(const void* data, int bytes) {
		if (bytes > 0) {
			valgrindCheck(data, bytes, "serializeBytes");
			void* p = writeBytes(bytes);
			memcpy(p, data, bytes);
		}
	}
	template <class T>
	void serializeBinaryItem( const T& t ) {
		*(T*)writeBytes(sizeof(T)) = t;
	}
	void* getData() { return data; }
	int getLength() { return size; }
	Standalone<StringRef> toValue() { return Standalone<StringRef>( StringRef(data,size), arena ); }
	template <class VersionOptions>
	explicit BinaryWriter( VersionOptions vo ) : data(nullptr), size(0), allocated(0) { vo.write(*this); }
	BinaryWriter( BinaryWriter&& rhs ) : arena(std::move(rhs.arena)), data(rhs.data), size(rhs.size), allocated(rhs.allocated), m_protocolVersion(rhs.m_protocolVersion) {
		rhs.size = 0;
		rhs.allocated = 0;
		rhs.data = 0;
	}
	void operator=( BinaryWriter&& r) {
		arena = std::move(r.arena);
		data = r.data;
		size = r.size;
		allocated = r.allocated;
		m_protocolVersion = r.m_protocolVersion;
		r.size = 0;
		r.allocated = 0;
		r.data = 0;
	}

	template <class T, class VersionOptions>
	static Standalone<StringRef> toValue( T const& t, VersionOptions vo ) {
		BinaryWriter wr(vo);
		wr << t;
		return wr.toValue();
	}

	static int bytesNeeded( uint64_t val ) {
		int n;
		for( n=1; n<8 && (val>>(n*8)); ++n );
		return n;
	}

	void serializeAsTuple( StringRef str ) {
		size_t last_pos = 0;

		serializeBytes(LiteralStringRef("\x01"));

		for (size_t pos = 0; pos < str.size(); ++pos) {
			if (str[pos] == '\x00') {
				serializeBytes(str.substr(last_pos,pos - last_pos));
				serializeBytes(LiteralStringRef("\x00\xff"));
				last_pos = pos + 1;
			}
		}
		serializeBytes(str.substr(last_pos,str.size() - last_pos));
		serializeBytes(LiteralStringRef("\x00"));
	}

	void serializeAsTuple( bool t ) {
		if(!t) {
			void* p = writeBytes(1);
			((uint8_t*)p)[0] = (uint8_t)20;
		} else {
			void* p = writeBytes(2);
			((uint8_t*)p)[0] = (uint8_t)21;
			((uint8_t*)p)[1] = (uint8_t)1;
		}
	}
	
	void serializeAsTuple( uint64_t t ) {
		if(t == 0) {
			void* p = writeBytes(1);
			((uint8_t*)p)[0] = (uint8_t)20;
			return;
		}


		//int n = ( std::lower_bound(size_limits, size_limits+9, t) - size_limits );
		//ASSERT( n <= 8 );
		int n = bytesNeeded(t);
		void* p = writeBytes(n+1);
		((uint8_t*)p)[0] = (uint8_t)(20+n);
		uint64_t x = bigEndian64(t);
		memcpy((uint8_t*)p+1, (uint8_t*)&x+(8-n), n);
	}

	void serializeAsTuple( int64_t t ) {
		if(t == 0) {
			void* p = writeBytes(1);
			((uint8_t*)p)[0] = (uint8_t)20;
		} else if(t > 0) {
			//int n = ( std::lower_bound(size_limits, size_limits+9, t) - size_limits );
			//ASSERT( n <= 9 );
			int n = bytesNeeded(t);

			void* p = writeBytes(n+1);
			((uint8_t*)p)[0] = (uint8_t)(20+n);
			uint64_t x = bigEndian64((uint64_t)t);
			memcpy((uint8_t*)p+1, (uint8_t*)&x+(8-n), n);
		} else {
			//int n = ( std::lower_bound(size_limits, size_limits+9, -t) - size_limits );
			//ASSERT( n <= 9 );
			int n = bytesNeeded(-t);

			void* p = writeBytes(n+1);
			((uint8_t*)p)[0] = (uint8_t)(20-n);
			uint64_t x = bigEndian64(t-1);
			memcpy((uint8_t*)p+1, (uint8_t*)&x+(8-n), n);
		}
	}

	ProtocolVersion protocolVersion() const { return m_protocolVersion; }
	void setProtocolVersion(ProtocolVersion pv) { m_protocolVersion = pv; }
private:
	Arena arena;
	uint8_t* data;
	int size, allocated;
	ProtocolVersion m_protocolVersion;

	void* writeBytes(int s) {
		int p = size;
		size += s;
		if (size > allocated) {
			if(size <= 512-sizeof(ArenaBlock)) {
				allocated = 512-sizeof(ArenaBlock);
			} else if(size <= 4096-sizeof(ArenaBlock)) {
				allocated = 4096-sizeof(ArenaBlock);
			} else {
				allocated = std::max(allocated*2, size);
			}
			Arena newArena;
			uint8_t* newData = new ( newArena ) uint8_t[ allocated ];
			if (p > 0) {
				memcpy(newData, data, p);
			}
			arena = newArena;
			data = newData;
		}
		return data+p;
	}
};

// A known-length memory segment and an unknown-length memory segment which can be written to as a whole.
struct SplitBuffer {
	void write(const void* data, int length);
	void write(const void* data, int length, int offset);
	void writeAndShrink(const void* data, int length);
	uint8_t *begin, *next;
	int first_length;
};

// A writer that can serialize to a SplitBuffer
class OverWriter {
public:
	typedef OverWriter WRITER;

	template <class VersionOptions>
	explicit OverWriter(SplitBuffer buf, VersionOptions vo) : buf(buf), len(std::numeric_limits<int>::max()) { vo.write(*this); }

	template <class VersionOptions>
	explicit OverWriter(void *ptr, int len, VersionOptions vo) : len(len) {
		buf.begin = (uint8_t *)ptr;
		buf.first_length = len;
		vo.write(*this);
	}

	void serializeBytes( StringRef bytes ) {
		serializeBytes(bytes.begin(), bytes.size());
	}
	void serializeBytes(const void* data, int bytes) {
		valgrindCheck( data, bytes, "serializeBytes" );
		writeBytes(data, bytes);
	}
	template <class T>
	void serializeBinaryItem( const T& t ) {
		writeBytes(&t, sizeof(T));
	}

	ProtocolVersion protocolVersion() const { return m_protocolVersion; }
	void setProtocolVersion(ProtocolVersion pv) { m_protocolVersion = pv; }

private:
	int len;
	SplitBuffer buf;
	ProtocolVersion m_protocolVersion;

	void writeBytes(const void *data, int wlen) {
		ASSERT(wlen <= len);
		buf.writeAndShrink(data, wlen);
		len -= wlen;
	}
};

template<class Impl>
class _Reader {
public:
	static const int isDeserializing = 1;
	static constexpr bool isSerializing = false;
	using READER = Impl;

	const void *peekBytes(int bytes) const {
		ASSERT(begin + bytes <= end);
		return begin;
	}

	void serializeBytes(void *data, int bytes) {
		memcpy(data, static_cast<Impl*>(this)->readBytes(bytes), bytes);
	}

	template <class T>
	void serializeBinaryItem( T& t ) {
		t = *(T*)(static_cast<Impl*>(this)->readBytes(sizeof(T)));
	}

	Arena &arena() { return m_pool; }

	ProtocolVersion protocolVersion() const { return m_protocolVersion; }
	void setProtocolVersion(ProtocolVersion pv) { m_protocolVersion = pv; }

	bool empty() const { return begin == end; }

	void checkpoint() {
		check = begin;
	}

	void rewind() {
		ASSERT(check != nullptr);
		begin = check;
		check = nullptr;
	}

protected:
	_Reader(const char* begin, const char* end) : begin(begin), end(end) {}
	_Reader(const char* begin, const char* end, const Arena& arena) : begin(begin), end(end), m_pool(arena) {}

	const char *begin, *end;
	const char* check = nullptr;
	Arena m_pool;
	ProtocolVersion m_protocolVersion;
};

class ArenaReader : public _Reader<ArenaReader> {
	Optional<ArenaObjectReader> arenaObjectReader;

public:
	const void* readBytes( int bytes ) {
		const char* b = begin;
		const char* e = b + bytes;
		ASSERT( e <= end );
		begin = e;
		return b;
	}

	const uint8_t* arenaRead( int bytes ) {
		return (const uint8_t*)readBytes(bytes);
	}

	const void* peekBytes(int bytes) const {
		ASSERT( begin + bytes <= end );
		return begin;
	}

	StringRef arenaReadAll() const {
		return StringRef(reinterpret_cast<const uint8_t*>(begin), end - begin);
	}

	template <class VersionOptions>
	ArenaReader(Arena const& arena, const StringRef& input, VersionOptions vo)
	  : _Reader(reinterpret_cast<const char*>(input.begin()), reinterpret_cast<const char*>(input.end()), arena) {
		vo.read(*this);
		if (m_protocolVersion.hasObjectSerializerFlag()) {
			arenaObjectReader = ArenaObjectReader(arena, input, vo);
		}
	}

	template <class T>
	void deserialize(T& t) {
		if constexpr (HasFileIdentifier<T>::value) {
			if (arenaObjectReader.present()) {
				arenaObjectReader.get().deserialize(t);
			} else {
				load(*this, t);
			}
		} else {
			load(*this, t);
		}
	}
};

class BinaryReader : public _Reader<BinaryReader> {
	Optional<ObjectReader> objectReader;

public:
	const void* readBytes( int bytes );

	const uint8_t* arenaRead( int bytes ) {
		// Reads and returns the next bytes.
		// The returned pointer has the lifetime of this.arena()
		// Could be implemented zero-copy if [begin,end) was in this.arena() already; for now is a copy
		if (!bytes) return nullptr;
		uint8_t* dat = new (arena()) uint8_t[ bytes ];
		serializeBytes( dat, bytes );
		return dat;
	}

	template <class T, class VersionOptions>
	static T fromStringRef( StringRef sr, VersionOptions vo ) {
		T t;
		BinaryReader r(sr, vo);
		r >> t;
		return t;
	}

	ProtocolVersion protocolVersion() const { return m_protocolVersion; }
	void setProtocolVersion(ProtocolVersion pv) { m_protocolVersion = pv; }

	void assertEnd() const { ASSERT(begin == end); }

	bool empty() const { return begin == end; }

	template <class VersionOptions>
	BinaryReader(const void* data, int length, VersionOptions vo)
	  : _Reader(reinterpret_cast<const char*>(data), reinterpret_cast<const char*>(data) + length) {
		readVersion(vo);
	}
	template <class VersionOptions>
	BinaryReader(const StringRef& s, VersionOptions vo)
	  : _Reader(reinterpret_cast<const char*>(s.begin()), reinterpret_cast<const char*>(s.end())) {
		readVersion(vo);
	}
	template <class VersionOptions>
	BinaryReader(const std::string& s, VersionOptions vo) : _Reader(s.c_str(), s.c_str() + s.size()) {
		readVersion(vo);
	}

	template<class T>
	void deserialize(T &t) {
		if constexpr (HasFileIdentifier<T>::value) {
			if (objectReader.present()) {
				objectReader.get().deserialize(t);
			} else {
				load(*this, t);
			}
		} else {
			load(*this, t);
		}
	}

private:
	template <class VersionOptions>
	void readVersion(VersionOptions vo) {
		vo.read(*this);
		if (m_protocolVersion.hasObjectSerializerFlag()) {
			objectReader = ObjectReader(reinterpret_cast<const uint8_t*>(begin), AssumeVersion(m_protocolVersion));
		}
	}
};

class SendBuffer {
protected:
	uint8_t* _data;

public:
	inline uint8_t const* data() const { return _data; }
	inline uint8_t* data() { return _data; }
	SendBuffer* next;
	int bytes_written, bytes_sent;
	int bytes_unsent() const {
		return bytes_written - bytes_sent;
	}
};

struct PacketBuffer : SendBuffer {
private:
	int reference_count;
	uint32_t const size_;
	static constexpr size_t PACKET_BUFFER_MIN_SIZE = 16384;
	static constexpr size_t PACKET_BUFFER_OVERHEAD = 40;

public:
<<<<<<< HEAD
	size_t size() const { return size_; }

private:
	explicit PacketBuffer(size_t size) : reference_count(1), size_(size) {
		next = nullptr;
=======
	double const enqueue_time;

	uint8_t* data() { return const_cast<uint8_t*>(static_cast<SendBuffer*>(this)->data); }
	size_t size() { return size_; }

private:
	explicit PacketBuffer(size_t size) : reference_count(1), size_(size), enqueue_time(g_network->now()) {
		next = 0;
>>>>>>> d6e8de1a
		bytes_written = bytes_sent = 0;
		_data = reinterpret_cast<uint8_t*>(this + 1);
		static_assert(sizeof(PacketBuffer) == PACKET_BUFFER_OVERHEAD);
	}

public:
	static PacketBuffer* create(size_t size = 0) {
		size = std::max(size, PACKET_BUFFER_MIN_SIZE - PACKET_BUFFER_OVERHEAD);
		if (size == PACKET_BUFFER_MIN_SIZE - PACKET_BUFFER_OVERHEAD) {
			return new (FastAllocator<PACKET_BUFFER_MIN_SIZE>::allocate()) PacketBuffer{ size };
		}
		uint8_t* mem = new uint8_t[size + PACKET_BUFFER_OVERHEAD];
		return new (mem) PacketBuffer{ size };
	}
	PacketBuffer* nextPacketBuffer() { return static_cast<PacketBuffer*>(next); }
	void addref() { ++reference_count; }
	void delref() {
		if (!--reference_count) {
			if (size_ == PACKET_BUFFER_MIN_SIZE - PACKET_BUFFER_OVERHEAD) {
				FastAllocator<PACKET_BUFFER_MIN_SIZE>::release(this);
			} else {
				delete[] this;
			}
		}
	}
	int bytes_unwritten() const { return size_ - bytes_written; }
};

struct PacketWriter {
	static const int isDeserializing = 0;
	static constexpr bool isSerializing = true;
	typedef PacketWriter WRITER;

	PacketBuffer* buffer;
	struct ReliablePacket *reliable;  // nullptr if this is unreliable; otherwise the last entry in the ReliablePacket::cont chain
	int length;
	ProtocolVersion m_protocolVersion;

	// reliable is nullptr if this is an unreliable packet, or points to a ReliablePacket.  PacketWriter is responsible
	//   for filling in reliable->buffer, ->cont, ->begin, and ->end, but not ->prev or ->next.
	template <class VersionOptions>
	PacketWriter(PacketBuffer* buf, ReliablePacket* reliable, VersionOptions vo) { init(buf, reliable); vo.read(*this); }

	void serializeBytes(const void* data, int bytes) {
		if (bytes <= buffer->bytes_unwritten()) {
			memcpy(buffer->data() + buffer->bytes_written, data, bytes);
			buffer->bytes_written += bytes;
		} else {
			serializeBytesAcrossBoundary(data, bytes);
		}
	}
	void serializeBytesAcrossBoundary(const void* data, int bytes);
	void writeAhead( int bytes, struct SplitBuffer* );
	void nextBuffer(size_t size = 0 /* downstream it will default to at least 4k minus some padding */);
	PacketBuffer* finish();
	int size() const { return length; }

	void serializeBytes( StringRef bytes ) {
		serializeBytes(bytes.begin(), bytes.size());
	}
	template <class T>
	void serializeBinaryItem( const T& t ) {
		if (sizeof(T) <= buffer->bytes_unwritten()) {
			*(T*)(buffer->data() + buffer->bytes_written) = t;
			buffer->bytes_written += sizeof(T);
		} else {
			serializeBytesAcrossBoundary(&t, sizeof(T));
		}
	}
	ProtocolVersion protocolVersion() const { return m_protocolVersion; }
	void setProtocolVersion(ProtocolVersion pv) { m_protocolVersion = pv; }

private:
	uint8_t* writeBytes(size_t size) {
		if (size > buffer->bytes_unwritten()) {
			nextBuffer(size);
			ASSERT(buffer->size() >= size);
		}
		uint8_t* result = buffer->data() + buffer->bytes_written;
		buffer->bytes_written += size;
		return result;
	}

	template <class, class>
	friend class MakeSerializeSource;

	void init( PacketBuffer* buf, ReliablePacket* reliable );
};

struct ISerializeSource {
	virtual void serializePacketWriter(PacketWriter&) const = 0;
	virtual void serializeObjectWriter(ObjectWriter&) const = 0;
};

template <class T, class V>
struct MakeSerializeSource : ISerializeSource {
	using value_type = V;
	virtual void serializePacketWriter(PacketWriter& w) const {
		ObjectWriter writer([&](size_t size) { return w.writeBytes(size); }, AssumeVersion(w.protocolVersion()));
		writer.serialize(get()); // Writes directly into buffer supplied by |w|
	}
	virtual value_type const& get() const = 0;
};

template <class T>
struct SerializeSource : MakeSerializeSource<SerializeSource<T>, T> {
	using value_type = T;
	T const& value;
	SerializeSource(T const& value) : value(value) {}
	virtual void serializeObjectWriter(ObjectWriter& w) const {
		w.serialize(value);
	}
	virtual T const& get() const { return value; }
};

#endif<|MERGE_RESOLUTION|>--- conflicted
+++ resolved
@@ -717,22 +717,14 @@
 	static constexpr size_t PACKET_BUFFER_OVERHEAD = 40;
 
 public:
-<<<<<<< HEAD
+	double const enqueue_time;
+
+	uint8_t* data() { return const_cast<uint8_t*>(static_cast<SendBuffer*>(this)->data); }
 	size_t size() const { return size_; }
-
-private:
-	explicit PacketBuffer(size_t size) : reference_count(1), size_(size) {
-		next = nullptr;
-=======
-	double const enqueue_time;
-
-	uint8_t* data() { return const_cast<uint8_t*>(static_cast<SendBuffer*>(this)->data); }
-	size_t size() { return size_; }
 
 private:
 	explicit PacketBuffer(size_t size) : reference_count(1), size_(size), enqueue_time(g_network->now()) {
-		next = 0;
->>>>>>> d6e8de1a
+		next = nullptr;
 		bytes_written = bytes_sent = 0;
 		_data = reinterpret_cast<uint8_t*>(this + 1);
 		static_assert(sizeof(PacketBuffer) == PACKET_BUFFER_OVERHEAD);
