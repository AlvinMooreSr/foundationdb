/*
 * Knobs.h
 *
 * This source file is part of the FoundationDB open source project
 *
 * Copyright 2013-2018 Apple Inc. and the FoundationDB project authors
 *
 * Licensed under the Apache License, Version 2.0 (the "License");
 * you may not use this file except in compliance with the License.
 * You may obtain a copy of the License at
 *
 *     http://www.apache.org/licenses/LICENSE-2.0
 *
 * Unless required by applicable law or agreed to in writing, software
 * distributed under the License is distributed on an "AS IS" BASIS,
 * WITHOUT WARRANTIES OR CONDITIONS OF ANY KIND, either express or implied.
 * See the License for the specific language governing permissions and
 * limitations under the License.
 */

#ifndef FLOW_KNOBS_H
#define FLOW_KNOBS_H
#pragma once

#include "flow/Platform.h"

#include <map>
#include <string>
#include <stdint.h>

class Knobs {
public:
	bool setKnob( std::string const& name, std::string const& value ); // Returns true if the knob name is known, false if it is unknown
	void trace();

protected:
	void initKnob( double& knob, double value, std::string const& name );
	void initKnob( int64_t& knob, int64_t value, std::string const& name );
	void initKnob( int& knob, int value, std::string const& name );
	void initKnob( std::string& knob, const std::string& value, const std::string& name );
	void initKnob( bool& knob, bool value, std::string const& name );

	std::map<std::string, double*> double_knobs;
	std::map<std::string, int64_t*> int64_knobs;
	std::map<std::string, int*> int_knobs;
	std::map<std::string, std::string*> string_knobs;
	std::map<std::string, bool*> bool_knobs;
};

class FlowKnobs : public Knobs {
public:
	int AUTOMATIC_TRACE_DUMP;
	double PREVENT_FAST_SPIN_DELAY;
	double CACHE_REFRESH_INTERVAL_WHEN_ALL_ALTERNATIVES_FAILED;

	double DELAY_JITTER_OFFSET;
	double DELAY_JITTER_RANGE;
	double BUSY_WAIT_THRESHOLD;
	double CLIENT_REQUEST_INTERVAL;
	double SERVER_REQUEST_INTERVAL;

	int DISABLE_ASSERTS;
	double QUEUE_MODEL_SMOOTHING_AMOUNT;

	int RANDOMSEED_RETRY_LIMIT;
	double FAST_ALLOC_LOGGING_BYTES;
	double HUGE_ARENA_LOGGING_BYTES;
	double HUGE_ARENA_LOGGING_INTERVAL;

	//slow task profiling
	double SLOWTASK_PROFILING_INTERVAL;
	double SLOWTASK_PROFILING_MAX_LOG_INTERVAL;
	double SLOWTASK_PROFILING_LOG_BACKOFF;

	//connectionMonitor
	double CONNECTION_MONITOR_LOOP_TIME;
	double CONNECTION_MONITOR_TIMEOUT;
	double CONNECTION_MONITOR_IDLE_TIMEOUT;
	double CONNECTION_MONITOR_INCOMING_IDLE_MULTIPLIER;
	double CONNECTION_MONITOR_UNREFERENCED_CLOSE_DELAY;

	//FlowTransport
	double CONNECTION_REJECTED_MESSAGE_DELAY;
	double CONNECTION_ID_TIMEOUT;
	double CONNECTION_CLEANUP_DELAY;
	double INITIAL_RECONNECTION_TIME;
	double MAX_RECONNECTION_TIME;
	double RECONNECTION_TIME_GROWTH_RATE;
	double RECONNECTION_RESET_TIME;
	double CONNECTION_ACCEPT_DELAY;
	int USE_OBJECT_SERIALIZER;

	int TLS_CERT_REFRESH_DELAY_SECONDS;
<<<<<<< HEAD

	int NETWORK_TEST_REPLY_SIZE;

=======
	double TLS_SERVER_CONNECTION_THROTTLE_TIMEOUT;
	double TLS_CLIENT_CONNECTION_THROTTLE_TIMEOUT;
	
>>>>>>> c7f604a0
	//AsyncFileCached
	int64_t PAGE_CACHE_4K;
	int64_t PAGE_CACHE_64K;
	int64_t SIM_PAGE_CACHE_4K;
	int64_t SIM_PAGE_CACHE_64K;
	int64_t BUGGIFY_SIM_PAGE_CACHE_4K;
	int64_t BUGGIFY_SIM_PAGE_CACHE_64K;
	std::string CACHE_EVICTION_POLICY; // for now, "random", "lru", are supported
	int MAX_EVICT_ATTEMPTS;
	double PAGE_CACHE_TRUNCATE_LOOKUP_FRACTION;
	double TOO_MANY_CONNECTIONS_CLOSED_RESET_DELAY;
	int TOO_MANY_CONNECTIONS_CLOSED_TIMEOUT;

	//AsyncFileEIO
	int EIO_MAX_PARALLELISM;
	int EIO_USE_ODIRECT;

	//AsyncFileKAIO
	int MAX_OUTSTANDING;
	int MIN_SUBMIT;

	int PAGE_WRITE_CHECKSUM_HISTORY;
	int DISABLE_POSIX_KERNEL_AIO;

	//AsyncFileNonDurable
	double MAX_PRIOR_MODIFICATION_DELAY;

	//GenericActors
	double BUGGIFY_FLOW_LOCK_RELEASE_DELAY;

	//IAsyncFile
	int64_t INCREMENTAL_DELETE_TRUNCATE_AMOUNT;
	double INCREMENTAL_DELETE_INTERVAL;

	//Net2
	double MIN_COALESCE_DELAY;
	double MAX_COALESCE_DELAY;
	double SLOW_LOOP_CUTOFF;
	double SLOW_LOOP_SAMPLING_RATE;
	int64_t TSC_YIELD_TIME;
	int64_t REACTOR_FLAGS;

	//Network
	int64_t PACKET_LIMIT;
	int64_t PACKET_WARNING;  // 2MB packet warning quietly allows for 1MB system messages
	double TIME_OFFSET_LOGGING_INTERVAL;
	int MAX_PACKET_SEND_BYTES;
	int MIN_PACKET_BUFFER_BYTES;
	int MIN_PACKET_BUFFER_FREE_BYTES;
	int FLOW_TCP_NODELAY;
	int FLOW_TCP_QUICKACK;

	//Sim2
	//FIMXE: more parameters could be factored out
	double MIN_OPEN_TIME;
	double MAX_OPEN_TIME;
	int64_t SIM_DISK_IOPS;
	int64_t SIM_DISK_BANDWIDTH;
	double MIN_NETWORK_LATENCY;
	double FAST_NETWORK_LATENCY;
	double SLOW_NETWORK_LATENCY;
	double MAX_CLOGGING_LATENCY;
	double MAX_BUGGIFIED_DELAY;
	int SIM_CONNECT_ERROR_MODE;

	//Tracefiles
	int ZERO_LENGTH_FILE_PAD;
	double TRACE_FLUSH_INTERVAL;
	double TRACE_RETRY_OPEN_INTERVAL;
	int MIN_TRACE_SEVERITY;
	int MAX_TRACE_SUPPRESSIONS;
	int TRACE_SYNC_ENABLED;
	int TRACE_EVENT_METRIC_UNITS_PER_SAMPLE;
	int TRACE_EVENT_THROTTLER_SAMPLE_EXPIRY;
	int TRACE_EVENT_THROTTLER_MSG_LIMIT;
	int MAX_TRACE_FIELD_LENGTH;
	int MAX_TRACE_EVENT_LENGTH;

	//TDMetrics
	int64_t MAX_METRIC_SIZE;
	int64_t MAX_METRIC_LEVEL;
	double METRIC_LEVEL_DIVISOR;
	int METRIC_LIMIT_START_QUEUE_SIZE;
	int METRIC_LIMIT_RESPONSE_FACTOR;
	int MAX_METRICS;

	//Load Balancing
	int LOAD_BALANCE_ZONE_ID_LOCALITY_ENABLED;
	int LOAD_BALANCE_DC_ID_LOCALITY_ENABLED;
	double LOAD_BALANCE_MAX_BACKOFF;
	double LOAD_BALANCE_START_BACKOFF;
	double LOAD_BALANCE_BACKOFF_RATE;
	int64_t MAX_LAGGING_REQUESTS_OUTSTANDING;
	double INSTANT_SECOND_REQUEST_MULTIPLIER;
	double BASE_SECOND_REQUEST_TIME;
	double SECOND_REQUEST_MULTIPLIER_GROWTH;
	double SECOND_REQUEST_MULTIPLIER_DECAY;
	double SECOND_REQUEST_BUDGET_GROWTH;
	double SECOND_REQUEST_MAX_BUDGET;
	double ALTERNATIVES_FAILURE_RESET_TIME;
	double ALTERNATIVES_FAILURE_MIN_DELAY;
	double ALTERNATIVES_FAILURE_DELAY_RATIO;
	double ALTERNATIVES_FAILURE_MAX_DELAY;
	double ALTERNATIVES_FAILURE_SLOW_DELAY_RATIO;
	double ALTERNATIVES_FAILURE_SLOW_MAX_DELAY;
	double ALTERNATIVES_FAILURE_SKIP_DELAY;
	double FUTURE_VERSION_INITIAL_BACKOFF;
	double FUTURE_VERSION_MAX_BACKOFF;
	double FUTURE_VERSION_BACKOFF_GROWTH;
	int LOAD_BALANCE_MAX_BAD_OPTIONS;
	bool LOAD_BALANCE_PENALTY_IS_BAD;

	FlowKnobs(bool randomize = false, bool isSimulated = false);
};

extern FlowKnobs const* FLOW_KNOBS;

#endif<|MERGE_RESOLUTION|>--- conflicted
+++ resolved
@@ -91,15 +91,11 @@
 	int USE_OBJECT_SERIALIZER;
 
 	int TLS_CERT_REFRESH_DELAY_SECONDS;
-<<<<<<< HEAD
-
-	int NETWORK_TEST_REPLY_SIZE;
-
-=======
 	double TLS_SERVER_CONNECTION_THROTTLE_TIMEOUT;
 	double TLS_CLIENT_CONNECTION_THROTTLE_TIMEOUT;
+
+	int NETWORK_TEST_REPLY_SIZE;
 	
->>>>>>> c7f604a0
 	//AsyncFileCached
 	int64_t PAGE_CACHE_4K;
 	int64_t PAGE_CACHE_64K;
