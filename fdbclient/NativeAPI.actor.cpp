/*
 * NativeAPI.actor.cpp
 *
 * This source file is part of the FoundationDB open source project
 *
 * Copyright 2013-2018 Apple Inc. and the FoundationDB project authors
 *
 * Licensed under the Apache License, Version 2.0 (the "License");
 * you may not use this file except in compliance with the License.
 * You may obtain a copy of the License at
 *
 *     http://www.apache.org/licenses/LICENSE-2.0
 *
 * Unless required by applicable law or agreed to in writing, software
 * distributed under the License is distributed on an "AS IS" BASIS,
 * WITHOUT WARRANTIES OR CONDITIONS OF ANY KIND, either express or implied.
 * See the License for the specific language governing permissions and
 * limitations under the License.
 */

#include "fdbclient/NativeAPI.actor.h"

#include <iterator>
#include <regex>
#include <unordered_set>

#include "fdbclient/Atomic.h"
#include "fdbclient/ClusterInterface.h"
#include "fdbclient/CoordinationInterface.h"
#include "fdbclient/DatabaseContext.h"
#include "fdbclient/KeyRangeMap.h"
#include "fdbclient/Knobs.h"
#include "fdbclient/ManagementAPI.actor.h"
#include "fdbclient/MasterProxyInterface.h"
#include "fdbclient/MonitorLeader.h"
#include "fdbclient/MutationList.h"
#include "fdbclient/ReadYourWrites.h"
#include "fdbclient/SpecialKeySpace.actor.h"
#include "fdbclient/StorageServerInterface.h"
#include "fdbclient/SystemData.h"
#include "fdbrpc/LoadBalance.h"
#include "fdbrpc/Net2FileSystem.h"
#include "fdbrpc/simulator.h"
#include "flow/ActorCollection.h"
#include "flow/DeterministicRandom.h"
#include "flow/Knobs.h"
#include "flow/Platform.h"
#include "flow/SystemMonitor.h"
#include "flow/TLSConfig.actor.h"
#include "flow/UnitTest.h"

#if defined(CMAKE_BUILD) || !defined(WIN32)
#include "versions.h"
#endif

#ifdef WIN32
#define WIN32_LEAN_AND_MEAN
#include <Windows.h>
#undef min
#undef max
#else
#include <time.h>
#endif
#include "flow/actorcompiler.h" // This must be the last #include.

extern const char* getSourceVersion();

using std::max;
using std::min;
using std::pair;

NetworkOptions networkOptions;
TLSConfig tlsConfig(TLSEndpointType::CLIENT);

// The default values, TRACE_DEFAULT_ROLL_SIZE and TRACE_DEFAULT_MAX_LOGS_SIZE are located in Trace.h.
NetworkOptions::NetworkOptions()
	: localAddress(""), clusterFile(""), traceDirectory(Optional<std::string>()),
	  traceRollSize(TRACE_DEFAULT_ROLL_SIZE), traceMaxLogsSize(TRACE_DEFAULT_MAX_LOGS_SIZE), traceLogGroup("default"),
	  traceFormat("xml"), traceClockSource("now"), runLoopProfilingEnabled(false), supportedVersions(new ReferencedObject<Standalone<VectorRef<ClientVersionRef>>>()) {}

static const Key CLIENT_LATENCY_INFO_PREFIX = LiteralStringRef("client_latency/");
static const Key CLIENT_LATENCY_INFO_CTR_PREFIX = LiteralStringRef("client_latency_counter/");

Reference<StorageServerInfo> StorageServerInfo::getInterface( DatabaseContext *cx, StorageServerInterface const& ssi, LocalityData const& locality ) {
	auto it = cx->server_interf.find( ssi.id() );
	if( it != cx->server_interf.end() ) {
		if(it->second->interf.getValue.getEndpoint().token != ssi.getValue.getEndpoint().token) {
			if(it->second->interf.locality == ssi.locality) {
				//FIXME: load balance holds pointers to individual members of the interface, and this assignment will swap out the object they are
				//       pointing to. This is technically correct, but is very unnatural. We may want to refactor load balance to take an AsyncVar<Reference<Interface>>
				//       so that it is notified when the interface changes.
				it->second->interf = ssi;
			} else {
				it->second->notifyContextDestroyed();
				Reference<StorageServerInfo> loc( new StorageServerInfo(cx, ssi, locality) );
				cx->server_interf[ ssi.id() ] = loc.getPtr();
				return loc;
			}
		}

		return Reference<StorageServerInfo>::addRef( it->second );
	}

	Reference<StorageServerInfo> loc( new StorageServerInfo(cx, ssi, locality) );
	cx->server_interf[ ssi.id() ] = loc.getPtr();
	return loc;
}

void StorageServerInfo::notifyContextDestroyed() {
	cx = NULL;
}

StorageServerInfo::~StorageServerInfo() {
	if( cx ) {
		auto it = cx->server_interf.find( interf.id() );
		if( it != cx->server_interf.end() )
			cx->server_interf.erase( it );
		cx = NULL;
	}
}

std::string printable( const VectorRef<KeyValueRef>& val ) {
	std::string s;
	for(int i=0; i<val.size(); i++)
		s = s + printable(val[i].key) + format(":%d ",val[i].value.size());
	return s;
}

std::string printable( const KeyValueRef& val ) {
	return printable(val.key) + format(":%d ",val.value.size());
}

std::string printable( const VectorRef<StringRef>& val ) {
	std::string s;
	for(int i=0; i<val.size(); i++)
		s = s + printable(val[i]) + " ";
	return s;
}

std::string printable( const StringRef& val ) {
	return val.printable();
}

std::string printable( const std::string& str ) {
	return StringRef(str).printable();
}

std::string printable( const KeyRangeRef& range ) {
	return printable(range.begin) + " - " + printable(range.end);
}

int unhex( char c ) {
	if (c >= '0' && c <= '9')
		return c-'0';
	if (c >= 'a' && c <= 'f')
		return c-'a'+10;
	if (c >= 'A' && c <= 'F')
		return c-'A'+10;
	UNREACHABLE();
}

std::string unprintable( std::string const& val ) {
	std::string s;
	for(int i=0; i<val.size(); i++) {
		char c = val[i];
		if ( c == '\\' ) {
			if (++i == val.size()) ASSERT(false);
			if (val[i] == '\\') {
				s += '\\';
			} else if (val[i] == 'x') {
				if (i+2 >= val.size()) ASSERT(false);
				s += char((unhex(val[i+1])<<4) + unhex(val[i+2]));
				i += 2;
			} else
				ASSERT(false);
		} else
			s += c;
	}
	return s;
}

void DatabaseContext::validateVersion(Version version) {
	// Version could be 0 if the INITIALIZE_NEW_DATABASE option is set. In that case, it is illegal to perform any
	// reads. We throw client_invalid_operation because the caller didn't directly set the version, so the
	// version_invalid error might be confusing.
	if (version == 0) {
		throw client_invalid_operation();
	}
	if (switchable && version < minAcceptableReadVersion) {
		TEST(true); // Attempted to read a version lower than any this client has seen from the current cluster
		throw transaction_too_old();
	}

	ASSERT(version > 0 || version == latestVersion);
}

void validateOptionValue(Optional<StringRef> value, bool shouldBePresent) {
	if(shouldBePresent && !value.present())
		throw invalid_option_value();
	if(!shouldBePresent && value.present() && value.get().size() > 0)
		throw invalid_option_value();
}

void dumpMutations( const MutationListRef& mutations ) {
	for(auto m=mutations.begin(); m; ++m) {
		switch (m->type) {
			case MutationRef::SetValue: printf("  '%s' := '%s'\n", printable(m->param1).c_str(), printable(m->param2).c_str()); break;
			case MutationRef::AddValue: printf("  '%s' += '%s'", printable(m->param1).c_str(), printable(m->param2).c_str()); break;
			case MutationRef::ClearRange: printf("  Clear ['%s','%s')\n", printable(m->param1).c_str(), printable(m->param2).c_str()); break;
			default: printf("  Unknown mutation %d('%s','%s')\n", m->type, printable(m->param1).c_str(), printable(m->param2).c_str()); break;
		}
	}
}

template <> void addref( DatabaseContext* ptr ) { ptr->addref(); }
template <> void delref( DatabaseContext* ptr ) { ptr->delref(); }

ACTOR Future<Void> databaseLogger( DatabaseContext *cx ) {
	state double lastLogged = 0;
	loop {
		wait(delay(CLIENT_KNOBS->SYSTEM_MONITOR_INTERVAL, TaskPriority::FlushTrace));
		TraceEvent ev("TransactionMetrics", cx->dbId);

		ev.detail("Elapsed", (lastLogged == 0) ? 0 : now() - lastLogged)
			.detail("Cluster", cx->getConnectionFile() ? cx->getConnectionFile()->getConnectionString().clusterKeyName().toString() : "")
			.detail("Internal", cx->internal);

		cx->cc.logToTraceEvent(ev);

		ev.detail("MeanLatency", cx->latencies.mean())
			.detail("MedianLatency", cx->latencies.median())
			.detail("Latency90", cx->latencies.percentile(0.90))
			.detail("Latency98", cx->latencies.percentile(0.98))
			.detail("MaxLatency", cx->latencies.max())
			.detail("MeanRowReadLatency", cx->readLatencies.mean())
			.detail("MedianRowReadLatency", cx->readLatencies.median())
			.detail("MaxRowReadLatency", cx->readLatencies.max())
			.detail("MeanGRVLatency", cx->GRVLatencies.mean())
			.detail("MedianGRVLatency", cx->GRVLatencies.median())
			.detail("MaxGRVLatency", cx->GRVLatencies.max())
			.detail("MeanCommitLatency", cx->commitLatencies.mean())
			.detail("MedianCommitLatency", cx->commitLatencies.median())
			.detail("MaxCommitLatency", cx->commitLatencies.max())
			.detail("MeanMutationsPerCommit", cx->mutationsPerCommit.mean())
			.detail("MedianMutationsPerCommit", cx->mutationsPerCommit.median())
			.detail("MaxMutationsPerCommit", cx->mutationsPerCommit.max())
			.detail("MeanBytesPerCommit", cx->bytesPerCommit.mean())
			.detail("MedianBytesPerCommit", cx->bytesPerCommit.median())
			.detail("MaxBytesPerCommit", cx->bytesPerCommit.max());

		cx->latencies.clear();
		cx->readLatencies.clear();
		cx->GRVLatencies.clear();
		cx->commitLatencies.clear();
		cx->mutationsPerCommit.clear();
		cx->bytesPerCommit.clear();

		lastLogged = now();
	}
}

struct TrInfoChunk {
	ValueRef value;
	Key key;
};

ACTOR static Future<Void> transactionInfoCommitActor(Transaction *tr, std::vector<TrInfoChunk> *chunks) {
	state const Key clientLatencyAtomicCtr = CLIENT_LATENCY_INFO_CTR_PREFIX.withPrefix(fdbClientInfoPrefixRange.begin);
	state int retryCount = 0;
	loop{
		try {
			tr->reset();
			tr->setOption(FDBTransactionOptions::ACCESS_SYSTEM_KEYS);
			tr->setOption(FDBTransactionOptions::LOCK_AWARE);
			state Future<Standalone<StringRef> > vstamp = tr->getVersionstamp();
			int64_t numCommitBytes = 0;
			for (auto &chunk : *chunks) {
				tr->atomicOp(chunk.key, chunk.value, MutationRef::SetVersionstampedKey);
				numCommitBytes += chunk.key.size() + chunk.value.size() - 4; // subtract number of bytes of key that denotes verstion stamp index
			}
			tr->atomicOp(clientLatencyAtomicCtr, StringRef((uint8_t*)&numCommitBytes, 8), MutationRef::AddValue);
			wait(tr->commit());
			return Void();
		}
		catch (Error& e) {
			retryCount++;
			if (retryCount == 10)
				throw;
			wait(tr->onError(e));
		}
	}
}


ACTOR static Future<Void> delExcessClntTxnEntriesActor(Transaction *tr, int64_t clientTxInfoSizeLimit) {
	state const Key clientLatencyName = CLIENT_LATENCY_INFO_PREFIX.withPrefix(fdbClientInfoPrefixRange.begin);
	state const Key clientLatencyAtomicCtr = CLIENT_LATENCY_INFO_CTR_PREFIX.withPrefix(fdbClientInfoPrefixRange.begin);
	TraceEvent(SevInfo, "DelExcessClntTxnEntriesCalled");
	loop{
		try {
			tr->reset();
			tr->setOption(FDBTransactionOptions::ACCESS_SYSTEM_KEYS);
			tr->setOption(FDBTransactionOptions::LOCK_AWARE);
			Optional<Value> ctrValue = wait(tr->get(KeyRef(clientLatencyAtomicCtr), true));
			if (!ctrValue.present()) {
				TraceEvent(SevInfo, "NumClntTxnEntriesNotFound");
				return Void();
			}
			state int64_t txInfoSize = 0;
			ASSERT(ctrValue.get().size() == sizeof(int64_t));
			memcpy(&txInfoSize, ctrValue.get().begin(), ctrValue.get().size());
			if (txInfoSize < clientTxInfoSizeLimit)
				return Void();
			int getRangeByteLimit = (txInfoSize - clientTxInfoSizeLimit) < CLIENT_KNOBS->TRANSACTION_SIZE_LIMIT ? (txInfoSize - clientTxInfoSizeLimit) : CLIENT_KNOBS->TRANSACTION_SIZE_LIMIT;
			GetRangeLimits limit(CLIENT_KNOBS->ROW_LIMIT_UNLIMITED, getRangeByteLimit);
			Standalone<RangeResultRef> txEntries = wait(tr->getRange(KeyRangeRef(clientLatencyName, strinc(clientLatencyName)), limit));
			state int64_t numBytesToDel = 0;
			KeyRef endKey;
			for (auto &kv : txEntries) {
				endKey = kv.key;
				numBytesToDel += kv.key.size() + kv.value.size();
				if (txInfoSize - numBytesToDel <= clientTxInfoSizeLimit)
					break;
			}
			if (numBytesToDel) {
				tr->clear(KeyRangeRef(txEntries[0].key, strinc(endKey)));
				TraceEvent(SevInfo, "DeletingExcessCntTxnEntries").detail("BytesToBeDeleted", numBytesToDel);
				int64_t bytesDel = -numBytesToDel;
				tr->atomicOp(clientLatencyAtomicCtr, StringRef((uint8_t*)&bytesDel, 8), MutationRef::AddValue);
				wait(tr->commit());
			}
			if (txInfoSize - numBytesToDel <= clientTxInfoSizeLimit)
				return Void();
		}
		catch (Error& e) {
			wait(tr->onError(e));
		}
	}
}

// The reason for getting a pointer to DatabaseContext instead of a reference counted object is because reference counting will increment reference count for
// DatabaseContext which holds the future of this actor. This creates a cyclic reference and hence this actor and Database object will not be destroyed at all.
ACTOR static Future<Void> clientStatusUpdateActor(DatabaseContext *cx) {
	state const std::string clientLatencyName = CLIENT_LATENCY_INFO_PREFIX.withPrefix(fdbClientInfoPrefixRange.begin).toString();
	state Transaction tr;
	state std::vector<TrInfoChunk> commitQ;
	state int txBytes = 0;

	loop {
		try {
			ASSERT(cx->clientStatusUpdater.outStatusQ.empty());
			cx->clientStatusUpdater.inStatusQ.swap(cx->clientStatusUpdater.outStatusQ);
			// Split Transaction Info into chunks
			state std::vector<TrInfoChunk> trChunksQ;
			for (auto &entry : cx->clientStatusUpdater.outStatusQ) {
				auto &bw = entry.second;
				int64_t value_size_limit = BUGGIFY ? deterministicRandom()->randomInt(1e3, CLIENT_KNOBS->VALUE_SIZE_LIMIT) : CLIENT_KNOBS->VALUE_SIZE_LIMIT;
				int num_chunks = (bw.getLength() + value_size_limit - 1) / value_size_limit;
				std::string random_id = deterministicRandom()->randomAlphaNumeric(16);
				std::string user_provided_id = entry.first.size() ? entry.first + "/" : "";
				for (int i = 0; i < num_chunks; i++) {
					TrInfoChunk chunk;
					BinaryWriter chunkBW(Unversioned());
					chunkBW << bigEndian32(i+1) << bigEndian32(num_chunks);
					chunk.key = KeyRef(clientLatencyName + std::string(10, '\x00') + "/" + random_id + "/" + chunkBW.toValue().toString() + "/" + user_provided_id + std::string(4, '\x00'));
					int32_t pos = littleEndian32(clientLatencyName.size());
					memcpy(mutateString(chunk.key) + chunk.key.size() - sizeof(int32_t), &pos, sizeof(int32_t));
					if (i == num_chunks - 1) {
						chunk.value = ValueRef(static_cast<uint8_t *>(bw.getData()) + (i * value_size_limit), bw.getLength() - (i * value_size_limit));
					}
					else {
						chunk.value = ValueRef(static_cast<uint8_t *>(bw.getData()) + (i * value_size_limit), value_size_limit);
					}
					trChunksQ.push_back(std::move(chunk));
				}
			}

			// Commit the chunks splitting into different transactions if needed
			state int64_t dataSizeLimit = BUGGIFY ? deterministicRandom()->randomInt(200e3, 1.5 * CLIENT_KNOBS->TRANSACTION_SIZE_LIMIT) : 0.8 * CLIENT_KNOBS->TRANSACTION_SIZE_LIMIT;
			state std::vector<TrInfoChunk>::iterator tracking_iter = trChunksQ.begin();
			tr = Transaction(Database(Reference<DatabaseContext>::addRef(cx)));
			ASSERT(commitQ.empty() && (txBytes == 0));
			loop {
				state std::vector<TrInfoChunk>::iterator iter = tracking_iter;
				txBytes = 0;
				commitQ.clear();
				try {
					while (iter != trChunksQ.end()) {
						if (iter->value.size() + iter->key.size() + txBytes > dataSizeLimit) {
							wait(transactionInfoCommitActor(&tr, &commitQ));
							tracking_iter = iter;
							commitQ.clear();
							txBytes = 0;
						}
						commitQ.push_back(*iter);
						txBytes += iter->value.size() + iter->key.size();
						++iter;
					}
					if (!commitQ.empty()) {
						wait(transactionInfoCommitActor(&tr, &commitQ));
						commitQ.clear();
						txBytes = 0;
					}
					break;
				}
				catch (Error &e) {
					if (e.code() == error_code_transaction_too_large) {
						dataSizeLimit /= 2;
						ASSERT(dataSizeLimit >= CLIENT_KNOBS->VALUE_SIZE_LIMIT + CLIENT_KNOBS->KEY_SIZE_LIMIT);
					}
					else {
						TraceEvent(SevWarnAlways, "ClientTrInfoErrorCommit")
							.error(e)
							.detail("TxBytes", txBytes);
						commitQ.clear();
						txBytes = 0;
						throw;
					}
				}
			}
			cx->clientStatusUpdater.outStatusQ.clear();
			double clientSamplingProbability = std::isinf(cx->clientInfo->get().clientTxnInfoSampleRate) ? CLIENT_KNOBS->CSI_SAMPLING_PROBABILITY : cx->clientInfo->get().clientTxnInfoSampleRate;
			int64_t clientTxnInfoSizeLimit = cx->clientInfo->get().clientTxnInfoSizeLimit == -1 ? CLIENT_KNOBS->CSI_SIZE_LIMIT : cx->clientInfo->get().clientTxnInfoSizeLimit;
			if (!trChunksQ.empty() && deterministicRandom()->random01() < clientSamplingProbability)
				wait(delExcessClntTxnEntriesActor(&tr, clientTxnInfoSizeLimit));

			// tr is destructed because it hold a reference to DatabaseContext which creates a cycle mentioned above.
			// Hence destroy the transacation before sleeping to give a chance for the actor to be cleanedup if the Database is destroyed by the user.
			tr = Transaction();
			wait(delay(CLIENT_KNOBS->CSI_STATUS_DELAY));
		}
		catch (Error& e) {
			if (e.code() == error_code_actor_cancelled) {
				throw;
			}
			cx->clientStatusUpdater.outStatusQ.clear();
			TraceEvent(SevWarnAlways, "UnableToWriteClientStatus").error(e);
			// tr is destructed because it hold a reference to DatabaseContext which creates a cycle mentioned above.
			// Hence destroy the transacation before sleeping to give a chance for the actor to be cleanedup if the Database is destroyed by the user.
			tr = Transaction();
			wait(delay(10.0));
		}
	}
}

ACTOR static Future<Void> monitorMasterProxiesChange(Reference<AsyncVar<ClientDBInfo>> clientDBInfo, AsyncTrigger *triggerVar) {
	state vector< MasterProxyInterface > curProxies;
	curProxies = clientDBInfo->get().proxies;

	loop{
		wait(clientDBInfo->onChange());
		if (clientDBInfo->get().proxies != curProxies) {
			curProxies = clientDBInfo->get().proxies;
			triggerVar->trigger();
		}
	}
}

ACTOR static Future<HealthMetrics> getHealthMetricsActor(DatabaseContext *cx, bool detailed) {
	if (now() - cx->healthMetricsLastUpdated < CLIENT_KNOBS->AGGREGATE_HEALTH_METRICS_MAX_STALENESS) {
		if (detailed) {
			return cx->healthMetrics;
		}
		else {
			HealthMetrics result;
			result.update(cx->healthMetrics, false, false);
			return result;
		}
	}
	state bool sendDetailedRequest = detailed && now() - cx->detailedHealthMetricsLastUpdated >
		CLIENT_KNOBS->DETAILED_HEALTH_METRICS_MAX_STALENESS;
	loop {
		choose {
			when(wait(cx->onMasterProxiesChanged())) {}
			when(GetHealthMetricsReply rep =
				 wait(basicLoadBalance(cx->getMasterProxies(false), &MasterProxyInterface::getHealthMetrics,
							 GetHealthMetricsRequest(sendDetailedRequest)))) {
				cx->healthMetrics.update(rep.healthMetrics, detailed, true);
				if (detailed) {
					cx->healthMetricsLastUpdated = now();
					cx->detailedHealthMetricsLastUpdated = now();
					return cx->healthMetrics;
				}
				else {
					cx->healthMetricsLastUpdated = now();
					HealthMetrics result;
					result.update(cx->healthMetrics, false, false);
					return result;
				}
			}
		}
	}
}

Future<HealthMetrics> DatabaseContext::getHealthMetrics(bool detailed = false) {
	return getHealthMetricsActor(this, detailed);
}
DatabaseContext::DatabaseContext(Reference<AsyncVar<Reference<ClusterConnectionFile>>> connectionFile,
                                 Reference<AsyncVar<ClientDBInfo>> clientInfo, Future<Void> clientInfoMonitor,
                                 TaskPriority taskID, LocalityData const& clientLocality,
                                 bool enableLocalityLoadBalance, bool lockAware, bool internal, int apiVersion,
                                 bool switchable)
  : connectionFile(connectionFile), clientInfo(clientInfo), clientInfoMonitor(clientInfoMonitor), taskID(taskID),
    clientLocality(clientLocality), enableLocalityLoadBalance(enableLocalityLoadBalance), lockAware(lockAware),
    apiVersion(apiVersion), switchable(switchable), provisional(false), cc("TransactionMetrics"),
    transactionReadVersions("ReadVersions", cc), 
    transactionReadVersionsThrottled("ReadVersionsThrottled", cc),
    transactionReadVersionsCompleted("ReadVersionsCompleted", cc),
    transactionReadVersionBatches("ReadVersionBatches", cc),
    transactionBatchReadVersions("BatchPriorityReadVersions", cc),
    transactionDefaultReadVersions("DefaultPriorityReadVersions", cc),
    transactionImmediateReadVersions("ImmediatePriorityReadVersions", cc),
    transactionBatchReadVersionsCompleted("BatchPriorityReadVersionsCompleted", cc),
    transactionDefaultReadVersionsCompleted("DefaultPriorityReadVersionsCompleted", cc),
    transactionImmediateReadVersionsCompleted("ImmediatePriorityReadVersionsCompleted", cc),
    transactionLogicalReads("LogicalUncachedReads", cc), transactionPhysicalReads("PhysicalReadRequests", cc),
    transactionPhysicalReadsCompleted("PhysicalReadRequestsCompleted", cc),
    transactionGetKeyRequests("GetKeyRequests", cc), transactionGetValueRequests("GetValueRequests", cc),
    transactionGetRangeRequests("GetRangeRequests", cc), transactionWatchRequests("WatchRequests", cc),
    transactionGetAddressesForKeyRequests("GetAddressesForKeyRequests", cc), transactionBytesRead("BytesRead", cc),
    transactionKeysRead("KeysRead", cc), transactionMetadataVersionReads("MetadataVersionReads", cc),
    transactionCommittedMutations("CommittedMutations", cc),
    transactionCommittedMutationBytes("CommittedMutationBytes", cc), transactionSetMutations("SetMutations", cc),
    transactionClearMutations("ClearMutations", cc), transactionAtomicMutations("AtomicMutations", cc),
    transactionsCommitStarted("CommitStarted", cc), transactionsCommitCompleted("CommitCompleted", cc),
    transactionKeyServerLocationRequests("KeyServerLocationRequests", cc),
    transactionKeyServerLocationRequestsCompleted("KeyServerLocationRequestsCompleted", cc),
    transactionsTooOld("TooOld", cc), transactionsFutureVersions("FutureVersions", cc),
    transactionsNotCommitted("NotCommitted", cc), transactionsMaybeCommitted("MaybeCommitted", cc),
    transactionsResourceConstrained("ResourceConstrained", cc), transactionsThrottled("Throttled", cc),
    transactionsProcessBehind("ProcessBehind", cc), outstandingWatches(0), latencies(1000), readLatencies(1000),
    commitLatencies(1000), GRVLatencies(1000), mutationsPerCommit(1000), bytesPerCommit(1000), mvCacheInsertLocation(0),
    healthMetricsLastUpdated(0), detailedHealthMetricsLastUpdated(0), internal(internal),
    specialKeySpace(std::make_shared<SpecialKeySpace>(normalKeys.begin, specialKeys.end)),
    cKImpl(std::make_shared<ConflictingKeysImpl>(conflictingKeysRange)) {
	dbId = deterministicRandom()->randomUniqueID();
	connected = clientInfo->get().proxies.size() ? Void() : clientInfo->onChange();

	metadataVersionCache.resize(CLIENT_KNOBS->METADATA_VERSION_CACHE_SIZE);
	maxOutstandingWatches = CLIENT_KNOBS->DEFAULT_MAX_OUTSTANDING_WATCHES;

	snapshotRywEnabled = apiVersionAtLeast(300) ? 1 : 0;

	logger = databaseLogger( this );
	locationCacheSize = g_network->isSimulated() ?
			CLIENT_KNOBS->LOCATION_CACHE_EVICTION_SIZE_SIM :
			CLIENT_KNOBS->LOCATION_CACHE_EVICTION_SIZE;

	getValueSubmitted.init(LiteralStringRef("NativeAPI.GetValueSubmitted"));
	getValueCompleted.init(LiteralStringRef("NativeAPI.GetValueCompleted"));

	monitorMasterProxiesInfoChange = monitorMasterProxiesChange(clientInfo, &masterProxiesChangeTrigger);
	clientStatusUpdater.actor = clientStatusUpdateActor(this);
	throttleExpirer = recurring([this](){ expireThrottles(); }, CLIENT_KNOBS->TAG_THROTTLE_EXPIRATION_INTERVAL);
	specialKeySpace->registerKeyRange(conflictingKeysRange, cKImpl.get());
}

DatabaseContext::DatabaseContext( const Error &err ) : deferredError(err), cc("TransactionMetrics"), transactionReadVersions("ReadVersions", cc), transactionReadVersionsThrottled("ReadVersionsThrottled", cc),
	transactionReadVersionsCompleted("ReadVersionsCompleted", cc), transactionReadVersionBatches("ReadVersionBatches", cc), transactionBatchReadVersions("BatchPriorityReadVersions", cc), 
	transactionDefaultReadVersions("DefaultPriorityReadVersions", cc), transactionImmediateReadVersions("ImmediatePriorityReadVersions", cc), 
	transactionBatchReadVersionsCompleted("BatchPriorityReadVersionsCompleted", cc), transactionDefaultReadVersionsCompleted("DefaultPriorityReadVersionsCompleted", cc), 
	transactionImmediateReadVersionsCompleted("ImmediatePriorityReadVersionsCompleted", cc), transactionLogicalReads("LogicalUncachedReads", cc), transactionPhysicalReads("PhysicalReadRequests", cc), 
	transactionPhysicalReadsCompleted("PhysicalReadRequestsCompleted", cc), transactionGetKeyRequests("GetKeyRequests", cc), transactionGetValueRequests("GetValueRequests", cc), 
	transactionGetRangeRequests("GetRangeRequests", cc), transactionWatchRequests("WatchRequests", cc), transactionGetAddressesForKeyRequests("GetAddressesForKeyRequests", cc), 
	transactionBytesRead("BytesRead", cc), transactionKeysRead("KeysRead", cc), transactionMetadataVersionReads("MetadataVersionReads", cc), transactionCommittedMutations("CommittedMutations", cc), 
	transactionCommittedMutationBytes("CommittedMutationBytes", cc), transactionSetMutations("SetMutations", cc), transactionClearMutations("ClearMutations", cc), 
	transactionAtomicMutations("AtomicMutations", cc), transactionsCommitStarted("CommitStarted", cc), transactionsCommitCompleted("CommitCompleted", cc), 
	transactionKeyServerLocationRequests("KeyServerLocationRequests", cc), transactionKeyServerLocationRequestsCompleted("KeyServerLocationRequestsCompleted", cc), transactionsTooOld("TooOld", cc), 
	transactionsFutureVersions("FutureVersions", cc), transactionsNotCommitted("NotCommitted", cc), transactionsMaybeCommitted("MaybeCommitted", cc), 
	transactionsResourceConstrained("ResourceConstrained", cc), transactionsThrottled("Throttled", cc), transactionsProcessBehind("ProcessBehind", cc), latencies(1000), readLatencies(1000), commitLatencies(1000),
	GRVLatencies(1000), mutationsPerCommit(1000), bytesPerCommit(1000), 
	internal(false) {}


Database DatabaseContext::create(Reference<AsyncVar<ClientDBInfo>> clientInfo, Future<Void> clientInfoMonitor, LocalityData clientLocality, bool enableLocalityLoadBalance, TaskPriority taskID, bool lockAware, int apiVersion, bool switchable) {
	return Database( new DatabaseContext( Reference<AsyncVar<Reference<ClusterConnectionFile>>>(), clientInfo, clientInfoMonitor, taskID, clientLocality, enableLocalityLoadBalance, lockAware, true, apiVersion, switchable ) );
}

DatabaseContext::~DatabaseContext() {
	monitorMasterProxiesInfoChange.cancel();
	for(auto it = server_interf.begin(); it != server_interf.end(); it = server_interf.erase(it))
		it->second->notifyContextDestroyed();
	ASSERT_ABORT( server_interf.empty() );
	locationCache.insert( allKeys, Reference<LocationInfo>() );
}

pair<KeyRange,Reference<LocationInfo>> DatabaseContext::getCachedLocation( const KeyRef& key, bool isBackward ) {
	if( isBackward ) {
		auto range = locationCache.rangeContainingKeyBefore(key);
		return std::make_pair(range->range(), range->value());
	}
	else {
		auto range = locationCache.rangeContaining(key);
		return std::make_pair(range->range(), range->value());
	}
}

bool DatabaseContext::getCachedLocations( const KeyRangeRef& range, vector<std::pair<KeyRange,Reference<LocationInfo>>>& result, int limit, bool reverse ) {
	result.clear();

	auto begin = locationCache.rangeContaining(range.begin);
	auto end = locationCache.rangeContainingKeyBefore(range.end);

	loop {
		auto r = reverse ? end : begin;
		if (!r->value()){
			TEST(result.size()); // had some but not all cached locations
			result.clear();
			return false;
		}
		result.emplace_back(r->range() & range, r->value());
		if (result.size() == limit || begin == end) {
			break;
		}

		if(reverse)
			--end;
		else
			++begin;
	}

	return true;
}

Reference<LocationInfo> DatabaseContext::setCachedLocation( const KeyRangeRef& keys, const vector<StorageServerInterface>& servers ) {
	vector<Reference<ReferencedInterface<StorageServerInterface>>> serverRefs;
	serverRefs.reserve(servers.size());
	for(auto& interf : servers) {
		serverRefs.push_back( StorageServerInfo::getInterface( this, interf, clientLocality ) );
	}

	int maxEvictionAttempts = 100, attempts = 0;
	Reference<LocationInfo> loc = Reference<LocationInfo>( new LocationInfo(serverRefs) );
	while( locationCache.size() > locationCacheSize && attempts < maxEvictionAttempts) {
		TEST( true ); // NativeAPI storage server locationCache entry evicted
		attempts++;
		auto r = locationCache.randomRange();
		Key begin = r.begin(), end = r.end();  // insert invalidates r, so can't be passed a mere reference into it
		locationCache.insert( KeyRangeRef(begin, end), Reference<LocationInfo>() );
	}
	locationCache.insert( keys, loc );
	return std::move(loc);
}

void DatabaseContext::invalidateCache( const KeyRef& key, bool isBackward ) {
	if( isBackward )
		locationCache.rangeContainingKeyBefore(key)->value() = Reference<LocationInfo>();
	else
		locationCache.rangeContaining(key)->value() = Reference<LocationInfo>();
}

void DatabaseContext::invalidateCache( const KeyRangeRef& keys ) {
	auto rs = locationCache.intersectingRanges(keys);
	Key begin = rs.begin().begin(), end = rs.end().begin();  // insert invalidates rs, so can't be passed a mere reference into it
	locationCache.insert( KeyRangeRef(begin, end), Reference<LocationInfo>() );
}

Future<Void> DatabaseContext::onMasterProxiesChanged() {
	return this->masterProxiesChangeTrigger.onTrigger();
}

bool DatabaseContext::sampleReadTags() {
	return clientInfo->get().transactionTagSampleRate > 0 && deterministicRandom()->random01() <= clientInfo->get().transactionTagSampleRate;
}

int64_t extractIntOption( Optional<StringRef> value, int64_t minValue, int64_t maxValue ) {
	validateOptionValue(value, true);
	if( value.get().size() != 8 ) {
		throw invalid_option_value();
	}

	int64_t passed = *((int64_t*)(value.get().begin()));
	if( passed > maxValue || passed < minValue ) {
		throw invalid_option_value();
	}

	return passed;
}

uint64_t extractHexOption( StringRef value ) {
	char* end;
	uint64_t id = strtoull( value.toString().c_str(), &end, 16 );
	if (*end)
		throw invalid_option_value();
	return id;
}

void DatabaseContext::setOption( FDBDatabaseOptions::Option option, Optional<StringRef> value) {
	int defaultFor = FDBDatabaseOptions::optionInfo.getMustExist(option).defaultFor;
	if (defaultFor >= 0) {
		ASSERT(FDBTransactionOptions::optionInfo.find((FDBTransactionOptions::Option)defaultFor) !=
		       FDBTransactionOptions::optionInfo.end());
		transactionDefaults.addOption((FDBTransactionOptions::Option)defaultFor, value.castTo<Standalone<StringRef>>());
	}
	else {
		switch(option) {
			case FDBDatabaseOptions::LOCATION_CACHE_SIZE:
				locationCacheSize = (int)extractIntOption(value, 0, std::numeric_limits<int>::max());
				break;
			case FDBDatabaseOptions::MACHINE_ID:
				clientLocality = LocalityData( clientLocality.processId(), value.present() ? Standalone<StringRef>(value.get()) : Optional<Standalone<StringRef>>(), clientLocality.machineId(), clientLocality.dcId() );
				if( clientInfo->get().proxies.size() )
					masterProxies = Reference<ProxyInfo>( new ProxyInfo( clientInfo->get().proxies ) );
				server_interf.clear();
				locationCache.insert( allKeys, Reference<LocationInfo>() );
				break;
			case FDBDatabaseOptions::MAX_WATCHES:
				maxOutstandingWatches = (int)extractIntOption(value, 0, CLIENT_KNOBS->ABSOLUTE_MAX_WATCHES);
				break;
			case FDBDatabaseOptions::DATACENTER_ID:
				clientLocality = LocalityData(clientLocality.processId(), clientLocality.zoneId(), clientLocality.machineId(), value.present() ? Standalone<StringRef>(value.get()) : Optional<Standalone<StringRef>>());
				if( clientInfo->get().proxies.size() )
					masterProxies = Reference<ProxyInfo>( new ProxyInfo( clientInfo->get().proxies ));
				server_interf.clear();
				locationCache.insert( allKeys, Reference<LocationInfo>() );
				break;
			case FDBDatabaseOptions::SNAPSHOT_RYW_ENABLE:
				validateOptionValue(value, false);
				snapshotRywEnabled++;
				break;
			case FDBDatabaseOptions::SNAPSHOT_RYW_DISABLE:
				validateOptionValue(value, false);
				snapshotRywEnabled--;
				break;
			default:
				break;
		}
	}
}

void DatabaseContext::addWatch() {
	if(outstandingWatches >= maxOutstandingWatches)
		throw too_many_watches();

	++outstandingWatches;
}

void DatabaseContext::removeWatch() {
	--outstandingWatches;
	ASSERT(outstandingWatches >= 0);
}

Future<Void> DatabaseContext::onConnected() {
	return connected;
}

ACTOR static Future<Void> switchConnectionFileImpl(Reference<ClusterConnectionFile> connFile, DatabaseContext* self) {
	TEST(true); // Switch connection file
	TraceEvent("SwitchConnectionFile")
	    .detail("ConnectionFile", connFile->canGetFilename() ? connFile->getFilename() : "")
	    .detail("ConnectionString", connFile->getConnectionString().toString());

	// Reset state from former cluster.
	self->masterProxies.clear();
	self->minAcceptableReadVersion = std::numeric_limits<Version>::max();
	self->invalidateCache(allKeys);

	auto clearedClientInfo = self->clientInfo->get();
	clearedClientInfo.proxies.clear();
	clearedClientInfo.id = deterministicRandom()->randomUniqueID();
	self->clientInfo->set(clearedClientInfo);
	self->connectionFile->set(connFile);

	state Database db(Reference<DatabaseContext>::addRef(self));
	state Transaction tr(db);
	loop {
		tr.setOption(FDBTransactionOptions::READ_LOCK_AWARE);
		try {
			TraceEvent("SwitchConnectionFileAttemptingGRV");
			Version v = wait(tr.getReadVersion());
			TraceEvent("SwitchConnectionFileGotRV")
			    .detail("ReadVersion", v)
			    .detail("MinAcceptableReadVersion", self->minAcceptableReadVersion);
			ASSERT(self->minAcceptableReadVersion != std::numeric_limits<Version>::max());
			self->connectionFileChangedTrigger.trigger();
			return Void();
		} catch (Error& e) {
			TraceEvent("SwitchConnectionFileError").detail("Error", e.what());
			wait(tr.onError(e));
		}
	}
}

Reference<ClusterConnectionFile> DatabaseContext::getConnectionFile() {
	if(connectionFile) {
		return connectionFile->get();
	}
	return Reference<ClusterConnectionFile>();
}

Future<Void> DatabaseContext::switchConnectionFile(Reference<ClusterConnectionFile> standby) {
	ASSERT(switchable);
	return switchConnectionFileImpl(standby, this);
}

Future<Void> DatabaseContext::connectionFileChanged() {
	return connectionFileChangedTrigger.onTrigger();
}

void DatabaseContext::expireThrottles() {
	for(auto &priorityItr : throttledTags) {
		for(auto tagItr = priorityItr.second.begin(); tagItr != priorityItr.second.end();) {
			if(tagItr->second.expired()) {
				TEST(true); // Expiring client throttle
				tagItr = priorityItr.second.erase(tagItr);
			}
			else {
				++tagItr;
			}
		}
	}
}

extern IPAddress determinePublicIPAutomatically(ClusterConnectionString const& ccs);

Database Database::createDatabase( Reference<ClusterConnectionFile> connFile, int apiVersion, bool internal, LocalityData const& clientLocality, DatabaseContext *preallocatedDb ) {
	if(!g_network)
		throw network_not_setup();

	if(connFile) {
		if(networkOptions.traceDirectory.present() && !traceFileIsOpen()) {
			g_network->initMetrics();
			FlowTransport::transport().initMetrics();
			initTraceEventMetrics();

			auto publicIP = determinePublicIPAutomatically( connFile->getConnectionString() );
			selectTraceFormatter(networkOptions.traceFormat);
			selectTraceClockSource(networkOptions.traceClockSource);
			openTraceFile(NetworkAddress(publicIP, ::getpid()), networkOptions.traceRollSize,
			              networkOptions.traceMaxLogsSize, networkOptions.traceDirectory.get(), "trace",
			              networkOptions.traceLogGroup, networkOptions.traceFileIdentifier);

			TraceEvent("ClientStart")
				.detail("SourceVersion", getSourceVersion())
				.detail("Version", FDB_VT_VERSION)
				.detail("PackageName", FDB_VT_PACKAGE_NAME)
				.detail("ClusterFile", connFile->getFilename().c_str())
				.detail("ConnectionString", connFile->getConnectionString().toString())
				.detailf("ActualTime", "%lld", DEBUG_DETERMINISM ? 0 : time(NULL))
				.detail("ApiVersion", apiVersion)
				.detailf("ImageOffset", "%p", platform::getImageOffset())
				.trackLatest("ClientStart");

			initializeSystemMonitorMachineState(SystemMonitorMachineState(IPAddress(publicIP)));

			systemMonitor();
			uncancellable( recurring( &systemMonitor, CLIENT_KNOBS->SYSTEM_MONITOR_INTERVAL, TaskPriority::FlushTrace ) );
		}
	}

	g_network->initTLS();

	Reference<AsyncVar<ClientDBInfo>> clientInfo(new AsyncVar<ClientDBInfo>());
	Reference<AsyncVar<Reference<ClusterConnectionFile>>> connectionFile(new AsyncVar<Reference<ClusterConnectionFile>>());
	connectionFile->set(connFile);
	Future<Void> clientInfoMonitor = monitorProxies(connectionFile, clientInfo, networkOptions.supportedVersions, StringRef(networkOptions.traceLogGroup));

	DatabaseContext *db;
	if(preallocatedDb) {
		db = new (preallocatedDb) DatabaseContext(connectionFile, clientInfo, clientInfoMonitor, TaskPriority::DefaultEndpoint, clientLocality, true, false, internal, apiVersion, /*switchable*/ true);
	}
	else {
		db = new DatabaseContext(connectionFile, clientInfo, clientInfoMonitor, TaskPriority::DefaultEndpoint, clientLocality, true, false, internal, apiVersion, /*switchable*/ true);
	}

	return Database(db);
}

Database Database::createDatabase( std::string connFileName, int apiVersion, bool internal, LocalityData const& clientLocality ) {
	Reference<ClusterConnectionFile> rccf = Reference<ClusterConnectionFile>(new ClusterConnectionFile(ClusterConnectionFile::lookupClusterFileName(connFileName).first));
	return Database::createDatabase(rccf, apiVersion, internal, clientLocality);
}

const UniqueOrderedOptionList<FDBTransactionOptions>& Database::getTransactionDefaults() const {
	ASSERT(db);
	return db->transactionDefaults;
}

void setNetworkOption(FDBNetworkOptions::Option option, Optional<StringRef> value) {
	std::regex identifierRegex("^[a-zA-Z0-9_]*$");
	switch(option) {
		// SOMEDAY: If the network is already started, should these five throw an error?
		case FDBNetworkOptions::TRACE_ENABLE:
			networkOptions.traceDirectory = value.present() ? value.get().toString() : "";
			break;
		case FDBNetworkOptions::TRACE_ROLL_SIZE:
			validateOptionValue(value, true);
			networkOptions.traceRollSize = extractIntOption(value, 0, std::numeric_limits<int64_t>::max());
			break;
		case FDBNetworkOptions::TRACE_MAX_LOGS_SIZE:
			validateOptionValue(value, true);
			networkOptions.traceMaxLogsSize = extractIntOption(value, 0, std::numeric_limits<int64_t>::max());
			break;
		case FDBNetworkOptions::TRACE_FORMAT:
			validateOptionValue(value, true);
			networkOptions.traceFormat = value.get().toString();
			if (!validateTraceFormat(networkOptions.traceFormat)) {
				fprintf(stderr, "Unrecognized trace format: `%s'\n", networkOptions.traceFormat.c_str());
				throw invalid_option_value();
			}
			break;
		case FDBNetworkOptions::TRACE_FILE_IDENTIFIER:
			validateOptionValue(value, true);
			networkOptions.traceFileIdentifier = value.get().toString();
			if (networkOptions.traceFileIdentifier.length() > CLIENT_KNOBS->TRACE_LOG_FILE_IDENTIFIER_MAX_LENGTH) {
				fprintf(stderr, "Trace file identifier provided is too long.\n");
				throw invalid_option_value();
			} else if (!std::regex_match(networkOptions.traceFileIdentifier, identifierRegex)) {
				fprintf(stderr, "Trace file identifier should only contain alphanumerics and underscores.\n");
				throw invalid_option_value();
			}
			break;

		case FDBNetworkOptions::TRACE_LOG_GROUP:
			if(value.present()) {
				if (traceFileIsOpen()) {
					setTraceLogGroup(value.get().toString());
				}
				else {
					networkOptions.traceLogGroup = value.get().toString();
				}
			}
			break;
		case FDBNetworkOptions::TRACE_CLOCK_SOURCE:
			validateOptionValue(value, true);
			networkOptions.traceClockSource = value.get().toString();
			if (!validateTraceClockSource(networkOptions.traceClockSource)) {
				fprintf(stderr, "Unrecognized trace clock source: `%s'\n", networkOptions.traceClockSource.c_str());
				throw invalid_option_value();
			}
			break;
		case FDBNetworkOptions::KNOB: {
			validateOptionValue(value, true);

			std::string optionValue = value.get().toString();
			TraceEvent("SetKnob").detail("KnobString", optionValue);

			size_t eq = optionValue.find_first_of('=');
			if(eq == optionValue.npos) {
				TraceEvent(SevWarnAlways, "InvalidKnobString").detail("KnobString", optionValue);
				throw invalid_option_value();
			}

			std::string knobName = optionValue.substr(0, eq);
			std::string knobValue = optionValue.substr(eq+1);
			if (const_cast<FlowKnobs*>(FLOW_KNOBS)->setKnob(knobName, knobValue))
			{
				// update dependent knobs
				const_cast<FlowKnobs*>(FLOW_KNOBS)->initialize();
			}
			else if (const_cast<ClientKnobs*>(CLIENT_KNOBS)->setKnob(knobName, knobValue))
			{
				// update dependent knobs
				const_cast<ClientKnobs*>(CLIENT_KNOBS)->initialize();
			}
			else
			{
				TraceEvent(SevWarnAlways, "UnrecognizedKnob").detail("Knob", knobName.c_str());
				fprintf(stderr, "FoundationDB client ignoring unrecognized knob option '%s'\n", knobName.c_str());
			}
			break;
		}
		case FDBNetworkOptions::TLS_PLUGIN:
			validateOptionValue(value, true);
			break;
		case FDBNetworkOptions::TLS_CERT_PATH:
			validateOptionValue(value, true);
			tlsConfig.setCertificatePath(value.get().toString());
			break;
		case FDBNetworkOptions::TLS_CERT_BYTES: {
			validateOptionValue(value, true);
			tlsConfig.setCertificateBytes(value.get().toString());
			break;
		}
		case FDBNetworkOptions::TLS_CA_PATH: {
			validateOptionValue(value, true);
			tlsConfig.setCAPath(value.get().toString());
			break;
		}
		case FDBNetworkOptions::TLS_CA_BYTES: {
			validateOptionValue(value, true);
			tlsConfig.setCABytes(value.get().toString());
			break;
		}
		case FDBNetworkOptions::TLS_PASSWORD:
			validateOptionValue(value, true);
			tlsConfig.setPassword(value.get().toString());
			break;
		case FDBNetworkOptions::TLS_KEY_PATH:
			validateOptionValue(value, true);
			tlsConfig.setKeyPath(value.get().toString());
			break;
		case FDBNetworkOptions::TLS_KEY_BYTES: {
			validateOptionValue(value, true);
			tlsConfig.setKeyBytes(value.get().toString());
			break;
		}
		case FDBNetworkOptions::TLS_VERIFY_PEERS:
			validateOptionValue(value, true);
			tlsConfig.clearVerifyPeers();
			tlsConfig.addVerifyPeers( value.get().toString() );
			break;
		case FDBNetworkOptions::CLIENT_BUGGIFY_ENABLE:
			enableBuggify(true, BuggifyType::Client);
			break;
		case FDBNetworkOptions::CLIENT_BUGGIFY_DISABLE:
			enableBuggify(false, BuggifyType::Client);
			break;
		case FDBNetworkOptions::CLIENT_BUGGIFY_SECTION_ACTIVATED_PROBABILITY:
			validateOptionValue(value, true);
			clearBuggifySections(BuggifyType::Client);
			P_BUGGIFIED_SECTION_ACTIVATED[int(BuggifyType::Client)] = double(extractIntOption(value, 0, 100))/100.0;
			break;
		case FDBNetworkOptions::CLIENT_BUGGIFY_SECTION_FIRED_PROBABILITY:
			validateOptionValue(value, true);
			P_BUGGIFIED_SECTION_FIRES[int(BuggifyType::Client)] = double(extractIntOption(value, 0, 100))/100.0;
			break;
		case FDBNetworkOptions::DISABLE_CLIENT_STATISTICS_LOGGING:
			validateOptionValue(value, false);
			networkOptions.logClientInfo = false;
			break;
		case FDBNetworkOptions::SUPPORTED_CLIENT_VERSIONS:
		{
			// The multi-version API should be providing us these guarantees
			ASSERT(g_network);
			ASSERT(value.present());

			Standalone<VectorRef<ClientVersionRef>> supportedVersions;
			std::string versionString = value.get().toString();

			size_t index = 0;
			size_t nextIndex = 0;
			while(nextIndex != versionString.npos) {
				nextIndex = versionString.find(';', index);
				supportedVersions.push_back_deep(supportedVersions.arena(), ClientVersionRef(versionString.substr(index, nextIndex-index)));
				index = nextIndex + 1;
			}

			ASSERT(supportedVersions.size() > 0);
			networkOptions.supportedVersions->set(supportedVersions);

			break;
		}
		case FDBNetworkOptions::ENABLE_RUN_LOOP_PROFILING: // Same as ENABLE_SLOW_TASK_PROFILING
			validateOptionValue(value, false);
			networkOptions.runLoopProfilingEnabled = true;
			break;
		default:
			break;
	}
}

void setupNetwork(uint64_t transportId, bool useMetrics) {
	if( g_network )
		throw network_already_setup();

	if (!networkOptions.logClientInfo.present())
		networkOptions.logClientInfo = true;

	TLS::DisableOpenSSLAtExitHandler();
	g_network = newNet2(tlsConfig, false, useMetrics || networkOptions.traceDirectory.present());
	g_network->addStopCallback( Net2FileSystem::stop );
	g_network->addStopCallback( TLS::DestroyOpenSSLGlobalState );
	FlowTransport::createInstance(true, transportId);
	Net2FileSystem::newFileSystem();
}

void runNetwork() {
	if(!g_network)
		throw network_not_setup();

	if(networkOptions.traceDirectory.present() && networkOptions.runLoopProfilingEnabled) {
		setupRunLoopProfiler();
	}

	g_network->run();

	if(networkOptions.traceDirectory.present())
		systemMonitor();
}

void stopNetwork() {
	if(!g_network)
		throw network_not_setup();

	g_network->stop();
	closeTraceFile();
}

Reference<ProxyInfo> DatabaseContext::getMasterProxies(bool useProvisionalProxies) {
	if (masterProxiesLastChange != clientInfo->get().id) {
		masterProxiesLastChange = clientInfo->get().id;
		masterProxies.clear();
		if( clientInfo->get().proxies.size() ) {
			masterProxies = Reference<ProxyInfo>( new ProxyInfo( clientInfo->get().proxies ));
			provisional = clientInfo->get().proxies[0].provisional;
		}
	}
	if(provisional && !useProvisionalProxies) {
		return Reference<ProxyInfo>();
	}
	return masterProxies;
}

//Actor which will wait until the MultiInterface<MasterProxyInterface> returned by the DatabaseContext cx is not NULL
ACTOR Future<Reference<ProxyInfo>> getMasterProxiesFuture(DatabaseContext *cx, bool useProvisionalProxies) {
	loop{
		Reference<ProxyInfo> proxies = cx->getMasterProxies(useProvisionalProxies);
		if (proxies)
			return proxies;
		wait( cx->onMasterProxiesChanged() );
	}
}

//Returns a future which will not be set until the ProxyInfo of this DatabaseContext is not NULL
Future<Reference<ProxyInfo>> DatabaseContext::getMasterProxiesFuture(bool useProvisionalProxies) {
	return ::getMasterProxiesFuture(this, useProvisionalProxies);
}

void GetRangeLimits::decrement( VectorRef<KeyValueRef> const& data ) {
	if( rows != CLIENT_KNOBS->ROW_LIMIT_UNLIMITED ) {
		ASSERT(data.size() <= rows);
		rows -= data.size();
	}

	minRows = std::max(0, minRows - data.size());

	if( bytes != CLIENT_KNOBS->BYTE_LIMIT_UNLIMITED )
		bytes = std::max( 0, bytes - (int)data.expectedSize() - (8-(int)sizeof(KeyValueRef))*data.size() );
}

void GetRangeLimits::decrement( KeyValueRef const& data ) {
	minRows = std::max(0, minRows - 1);
	if( rows != CLIENT_KNOBS->ROW_LIMIT_UNLIMITED )
		rows--;
	if( bytes != CLIENT_KNOBS->BYTE_LIMIT_UNLIMITED )
		bytes = std::max( 0, bytes - (int)8 - (int)data.expectedSize() );
}

// True if either the row or byte limit has been reached
bool GetRangeLimits::isReached() {
	return rows == 0 || (bytes == 0 && minRows == 0);
}

// True if data would cause the row or byte limit to be reached
bool GetRangeLimits::reachedBy( VectorRef<KeyValueRef> const& data ) {
	return ( rows != CLIENT_KNOBS->ROW_LIMIT_UNLIMITED && data.size() >= rows )
		|| ( bytes != CLIENT_KNOBS->BYTE_LIMIT_UNLIMITED && (int)data.expectedSize() + (8-(int)sizeof(KeyValueRef))*data.size() >= bytes && data.size() >= minRows );
}

bool GetRangeLimits::hasByteLimit() {
	return bytes != CLIENT_KNOBS->BYTE_LIMIT_UNLIMITED;
}

bool GetRangeLimits::hasRowLimit() {
	return rows != CLIENT_KNOBS->ROW_LIMIT_UNLIMITED;
}

bool GetRangeLimits::hasSatisfiedMinRows() {
	return hasByteLimit() && minRows == 0;
}

AddressExclusion AddressExclusion::parse( StringRef const& key ) {
	//Must not change: serialized to the database!
	auto parsedIp = IPAddress::parse(key.toString());
	if (parsedIp.present()) {
		return AddressExclusion(parsedIp.get());
	}

	// Not a whole machine, includes `port'.
	try {
		auto addr = NetworkAddress::parse(key.toString());
		if (addr.isTLS()) {
			TraceEvent(SevWarnAlways, "AddressExclusionParseError")
				.detail("String", key)
				.detail("Description", "Address inclusion string should not include `:tls' suffix.");
			return AddressExclusion();
		}
		return AddressExclusion(addr.ip, addr.port);
	} catch (Error& ) {
		TraceEvent(SevWarnAlways, "AddressExclusionParseError").detail("String", key);
		return AddressExclusion();
	}
}

Future<Standalone<RangeResultRef>> getRange(
	Database const& cx,
	Future<Version> const& fVersion,
	KeySelector const& begin,
	KeySelector const& end,
	GetRangeLimits const& limits,
	bool const& reverse,
	TransactionInfo const& info,
	TagSet const& tags);

ACTOR Future<Optional<Value>> getValue(Future<Version> version, Key key, Database cx, TransactionInfo info,
                                       Reference<TransactionLogInfo> trLogInfo, TagSet tags);

ACTOR Future<Optional<StorageServerInterface>> fetchServerInterface( Database cx, TransactionInfo info, UID id, TagSet tags, Future<Version> ver = latestVersion ) {
	Optional<Value> val = wait( getValue(ver, serverListKeyFor(id), cx, info, Reference<TransactionLogInfo>(), tags) );
	if( !val.present() ) {
		// A storage server has been removed from serverList since we read keyServers
		return Optional<StorageServerInterface>();
	}

	return decodeServerListValue(val.get());
}

ACTOR Future<Optional<vector<StorageServerInterface>>> transactionalGetServerInterfaces( Future<Version> ver, Database cx, TransactionInfo info, vector<UID> ids, TagSet tags ) {
	state vector< Future< Optional<StorageServerInterface> > > serverListEntries;
	for( int s = 0; s < ids.size(); s++ ) {
		serverListEntries.push_back( fetchServerInterface( cx, info, ids[s], tags, ver ) );
	}

	vector<Optional<StorageServerInterface>> serverListValues = wait( getAll(serverListEntries) );
	vector<StorageServerInterface> serverInterfaces;
	for( int s = 0; s < serverListValues.size(); s++ ) {
		if( !serverListValues[s].present() ) {
			// A storage server has been removed from ServerList since we read keyServers
			return Optional<vector<StorageServerInterface>>();
		}
		serverInterfaces.push_back( serverListValues[s].get() );
	}
	return serverInterfaces;
}

//If isBackward == true, returns the shard containing the key before 'key' (an infinitely long, inexpressible key). Otherwise returns the shard containing key
ACTOR Future< pair<KeyRange,Reference<LocationInfo>> > getKeyLocation_internal( Database cx, Key key, TransactionInfo info, bool isBackward = false ) {
	if (isBackward) {
		ASSERT( key != allKeys.begin && key <= allKeys.end );
	} else {
		ASSERT( key < allKeys.end );
	}

	if( info.debugID.present() )
		g_traceBatch.addEvent("TransactionDebug", info.debugID.get().first(), "NativeAPI.getKeyLocation.Before");

	loop {
		++cx->transactionKeyServerLocationRequests;
		choose {
			when ( wait( cx->onMasterProxiesChanged() ) ) {}
			when ( GetKeyServerLocationsReply rep = wait( basicLoadBalance( cx->getMasterProxies(info.useProvisionalProxies), &MasterProxyInterface::getKeyServersLocations, GetKeyServerLocationsRequest(key, Optional<KeyRef>(), 100, isBackward, key.arena()), TaskPriority::DefaultPromiseEndpoint ) ) ) {
				++cx->transactionKeyServerLocationRequestsCompleted;
				if( info.debugID.present() )
					g_traceBatch.addEvent("TransactionDebug", info.debugID.get().first(), "NativeAPI.getKeyLocation.After");
				ASSERT( rep.results.size() == 1 );

				auto locationInfo = cx->setCachedLocation(rep.results[0].first, rep.results[0].second);
				return std::make_pair(KeyRange(rep.results[0].first, rep.arena), locationInfo);
			}
		}
	}
}

template <class F>
Future<pair<KeyRange, Reference<LocationInfo>>> getKeyLocation( Database const& cx, Key const& key, F StorageServerInterface::*member, TransactionInfo const& info, bool isBackward = false ) {
	auto ssi = cx->getCachedLocation( key, isBackward );
	if (!ssi.second) {
		return getKeyLocation_internal( cx, key, info, isBackward );
	}

	for(int i = 0; i < ssi.second->size(); i++) {
		if( IFailureMonitor::failureMonitor().onlyEndpointFailed(ssi.second->get(i, member).getEndpoint()) ) {
			cx->invalidateCache( key );
			ssi.second.clear();
			return getKeyLocation_internal( cx, key, info, isBackward );
		}
	}

	return ssi;
}

ACTOR Future< vector< pair<KeyRange,Reference<LocationInfo>> > > getKeyRangeLocations_internal( Database cx, KeyRange keys, int limit, bool reverse, TransactionInfo info ) {
	if( info.debugID.present() )
		g_traceBatch.addEvent("TransactionDebug", info.debugID.get().first(), "NativeAPI.getKeyLocations.Before");

	loop {
		++cx->transactionKeyServerLocationRequests;
		choose {
			when ( wait( cx->onMasterProxiesChanged() ) ) {}
			when ( GetKeyServerLocationsReply _rep = wait( basicLoadBalance( cx->getMasterProxies(info.useProvisionalProxies), &MasterProxyInterface::getKeyServersLocations, GetKeyServerLocationsRequest(keys.begin, keys.end, limit, reverse, keys.arena()), TaskPriority::DefaultPromiseEndpoint ) ) ) {
				++cx->transactionKeyServerLocationRequestsCompleted;
				state GetKeyServerLocationsReply rep = _rep;
				if( info.debugID.present() )
					g_traceBatch.addEvent("TransactionDebug", info.debugID.get().first(), "NativeAPI.getKeyLocations.After");
				ASSERT( rep.results.size() );

				state vector< pair<KeyRange,Reference<LocationInfo>> > results;
				state int shard = 0;
				for (; shard < rep.results.size(); shard++) {
					//FIXME: these shards are being inserted into the map sequentially, it would be much more CPU efficient to save the map pairs and insert them all at once.
					results.emplace_back(rep.results[shard].first & keys, cx->setCachedLocation(rep.results[shard].first, rep.results[shard].second));
					wait(yield());
				}

				return results;
			}
		}
	}
}

template <class F>
Future< vector< pair<KeyRange,Reference<LocationInfo>> > > getKeyRangeLocations( Database const& cx, KeyRange const& keys, int limit, bool reverse, F StorageServerInterface::*member, TransactionInfo const& info ) {
	ASSERT (!keys.empty());

	vector< pair<KeyRange,Reference<LocationInfo>> > locations;
	if (!cx->getCachedLocations(keys, locations, limit, reverse)) {
		return getKeyRangeLocations_internal( cx, keys, limit, reverse, info );
	}

	bool foundFailed = false;
	for(auto& it : locations) {
		bool onlyEndpointFailed = false;
		for(int i = 0; i < it.second->size(); i++) {
			if( IFailureMonitor::failureMonitor().onlyEndpointFailed(it.second->get(i, member).getEndpoint()) ) {
				onlyEndpointFailed = true;
				break;
			}
		}

		if( onlyEndpointFailed ) {
			cx->invalidateCache( it.first.begin );
			foundFailed = true;
		}
	}

	if(foundFailed) {
		return getKeyRangeLocations_internal( cx, keys, limit, reverse, info );
	}

	return locations;
}

ACTOR Future<Void> warmRange_impl( Transaction *self, Database cx, KeyRange keys ) {
	state int totalRanges = 0;
	state int totalRequests = 0;
	loop {
		vector<pair<KeyRange, Reference<LocationInfo>>> locations = wait(getKeyRangeLocations_internal(cx, keys, CLIENT_KNOBS->WARM_RANGE_SHARD_LIMIT, false, self->info));
		totalRanges += CLIENT_KNOBS->WARM_RANGE_SHARD_LIMIT;
		totalRequests++;
		if(locations.size() == 0 || totalRanges >= cx->locationCacheSize || locations[locations.size()-1].first.end >= keys.end)
			break;

		keys = KeyRangeRef(locations[locations.size()-1].first.end, keys.end);

		if(totalRequests%20 == 0) {
			//To avoid blocking the proxies from starting other transactions, occasionally get a read version.
			state Transaction tr(cx);
			loop {
				try {
					tr.setOption( FDBTransactionOptions::LOCK_AWARE );
					tr.setOption( FDBTransactionOptions::CAUSAL_READ_RISKY );
					wait(success( tr.getReadVersion() ));
					break;
				} catch( Error &e ) {
					wait( tr.onError(e) );
				}
			}
		}
	}

	return Void();
}

Future<Void> Transaction::warmRange(Database cx, KeyRange keys) {
	return warmRange_impl(this, cx, keys);
}

ACTOR Future<Optional<Value>> getValue( Future<Version> version, Key key, Database cx, TransactionInfo info, Reference<TransactionLogInfo> trLogInfo, TagSet tags )
{
	state Version ver = wait( version );
	cx->validateVersion(ver);

	loop {
		state pair<KeyRange, Reference<LocationInfo>> ssi = wait( getKeyLocation(cx, key, &StorageServerInterface::getValue, info) );
		state Optional<UID> getValueID = Optional<UID>();
		state uint64_t startTime;
		state double startTimeD;
		try {
			if( info.debugID.present() ) {
				getValueID = nondeterministicRandom()->randomUniqueID();

				g_traceBatch.addAttach("GetValueAttachID", info.debugID.get().first(), getValueID.get().first());
				g_traceBatch.addEvent("GetValueDebug", getValueID.get().first(), "NativeAPI.getValue.Before"); //.detail("TaskID", g_network->getCurrentTask());
				/*TraceEvent("TransactionDebugGetValueInfo", getValueID.get())
					.detail("Key", key)
					.detail("ReqVersion", ver)
					.detail("Servers", describe(ssi.second->get()));*/
			}

			++cx->getValueSubmitted;
			startTime = timer_int();
			startTimeD = now();
			++cx->transactionPhysicalReads;

			state GetValueReply reply;
			try {
				if (CLIENT_BUGGIFY) {
					throw deterministicRandom()->randomChoice(
						std::vector<Error>{ transaction_too_old(), future_version() });
				}
				choose {
					when(wait(cx->connectionFileChanged())) { throw transaction_too_old(); }
					when(GetValueReply _reply =
							wait(loadBalance(ssi.second, &StorageServerInterface::getValue,
											GetValueRequest(key, ver, cx->sampleReadTags() ? tags : Optional<TagSet>(), getValueID), TaskPriority::DefaultPromiseEndpoint, false,
											cx->enableLocalityLoadBalance ? &cx->queueModel : nullptr))) {
						reply = _reply;
					}
				}
				++cx->transactionPhysicalReadsCompleted;
			}
			catch(Error&) {
				++cx->transactionPhysicalReadsCompleted;
				throw;
			}

			double latency = now() - startTimeD;
			cx->readLatencies.addSample(latency);
			if (trLogInfo) {
				int valueSize = reply.value.present() ? reply.value.get().size() : 0;
				trLogInfo->addLog(FdbClientLogEvents::EventGet(startTimeD, latency, valueSize, key));
			}
			cx->getValueCompleted->latency = timer_int() - startTime;
			cx->getValueCompleted->log();

			if( info.debugID.present() ) {
				g_traceBatch.addEvent("GetValueDebug", getValueID.get().first(), "NativeAPI.getValue.After"); //.detail("TaskID", g_network->getCurrentTask());
				/*TraceEvent("TransactionDebugGetValueDone", getValueID.get())
					.detail("Key", key)
					.detail("ReqVersion", ver)
					.detail("ReplySize", reply.value.present() ? reply.value.get().size() : -1);*/
			}

			cx->transactionBytesRead += reply.value.present() ? reply.value.get().size() : 0;
			++cx->transactionKeysRead;
			return reply.value;
		} catch (Error& e) {
			cx->getValueCompleted->latency = timer_int() - startTime;
			cx->getValueCompleted->log();
			if( info.debugID.present() ) {
				g_traceBatch.addEvent("GetValueDebug", getValueID.get().first(), "NativeAPI.getValue.Error"); //.detail("TaskID", g_network->getCurrentTask());
				/*TraceEvent("TransactionDebugGetValueDone", getValueID.get())
					.detail("Key", key)
					.detail("ReqVersion", ver)
					.detail("ReplySize", reply.value.present() ? reply.value.get().size() : -1);*/
			}
			if (e.code() == error_code_wrong_shard_server || e.code() == error_code_all_alternatives_failed ||
				(e.code() == error_code_transaction_too_old && ver == latestVersion) ) {
				cx->invalidateCache( key );
				wait(delay(CLIENT_KNOBS->WRONG_SHARD_SERVER_DELAY, info.taskID));
			} else {
				if (trLogInfo)
					trLogInfo->addLog(FdbClientLogEvents::EventGetError(startTimeD, static_cast<int>(e.code()), key));
				throw e;
			}
		}
	}
}

ACTOR Future<Key> getKey( Database cx, KeySelector k, Future<Version> version, TransactionInfo info, TagSet tags ) {
	wait(success(version));

	state Optional<UID> getKeyID = Optional<UID>();
	if( info.debugID.present() ) {
		getKeyID = nondeterministicRandom()->randomUniqueID();

		g_traceBatch.addAttach("GetKeyAttachID", info.debugID.get().first(), getKeyID.get().first());
		g_traceBatch.addEvent("GetKeyDebug", getKeyID.get().first(), "NativeAPI.getKey.AfterVersion"); //.detail("StartKey", k.getKey()).detail("Offset",k.offset).detail("OrEqual",k.orEqual);
	}

	loop {
		if (k.getKey() == allKeys.end) {
			if (k.offset > 0) return allKeys.end;
			k.orEqual = false;
		}
		else if (k.getKey() == allKeys.begin && k.offset <= 0) {
			return Key();
		}

		Key locationKey(k.getKey(), k.arena());
		state pair<KeyRange, Reference<LocationInfo>> ssi = wait( getKeyLocation(cx, locationKey, &StorageServerInterface::getKey, info, k.isBackward()) );

		try {
			if( info.debugID.present() )
				g_traceBatch.addEvent("GetKeyDebug", getKeyID.get().first(), "NativeAPI.getKey.Before"); //.detail("StartKey", k.getKey()).detail("Offset",k.offset).detail("OrEqual",k.orEqual);
			++cx->transactionPhysicalReads;
			state GetKeyReply reply;
			try {
				choose {
					when(wait(cx->connectionFileChanged())) { throw transaction_too_old(); }
					when(GetKeyReply _reply =
							wait(loadBalance(ssi.second, &StorageServerInterface::getKey, GetKeyRequest(k, version.get(), cx->sampleReadTags() ? tags : Optional<TagSet>(), getKeyID),
											TaskPriority::DefaultPromiseEndpoint, false,
											cx->enableLocalityLoadBalance ? &cx->queueModel : nullptr))) {
						reply = _reply;
					}
				}
				++cx->transactionPhysicalReadsCompleted;
			} catch(Error&) {
				++cx->transactionPhysicalReadsCompleted;
				throw;
			}
			if( info.debugID.present() )
				g_traceBatch.addEvent("GetKeyDebug", getKeyID.get().first(), "NativeAPI.getKey.After"); //.detail("NextKey",reply.sel.key).detail("Offset", reply.sel.offset).detail("OrEqual", k.orEqual);
			k = reply.sel;
			if (!k.offset && k.orEqual) {
				return k.getKey();
			}
		} catch (Error& e) {
			if( info.debugID.present() )
				g_traceBatch.addEvent("GetKeyDebug", getKeyID.get().first(), "NativeAPI.getKey.Error");
			if (e.code() == error_code_wrong_shard_server || e.code() == error_code_all_alternatives_failed) {
				cx->invalidateCache(k.getKey(), k.isBackward());

				wait(delay(CLIENT_KNOBS->WRONG_SHARD_SERVER_DELAY, info.taskID));
			} else {
				TraceEvent(SevInfo, "GetKeyError")
					.error(e)
					.detail("AtKey", k.getKey())
					.detail("Offset", k.offset);
				throw e;
			}
		}
	}
}

ACTOR Future<Version> waitForCommittedVersion( Database cx, Version version ) {
	try {
		loop {
			choose {
				when ( wait( cx->onMasterProxiesChanged() ) ) {}
<<<<<<< HEAD
				when ( GetReadVersionReply v = wait( loadBalance( cx->getMasterProxies(false), &MasterProxyInterface::getConsistentReadVersion, GetReadVersionRequest( 0, TransactionPriority::IMMEDIATE ), cx->taskID ) ) ) {
=======
				when ( GetReadVersionReply v = wait( basicLoadBalance( cx->getMasterProxies(false), &MasterProxyInterface::getConsistentReadVersion, GetReadVersionRequest( 0, GetReadVersionRequest::PRIORITY_SYSTEM_IMMEDIATE ), cx->taskID ) ) ) {
>>>>>>> 939a6244
					cx->minAcceptableReadVersion = std::min(cx->minAcceptableReadVersion, v.version);

					if (v.version >= version)
						return v.version;
					// SOMEDAY: Do the wait on the server side, possibly use less expensive source of committed version (causal consistency is not needed for this purpose)
					wait( delay( CLIENT_KNOBS->FUTURE_VERSION_RETRY_DELAY, cx->taskID ) );
				}
			}
		}
	} catch (Error& e) {
		TraceEvent(SevError, "WaitForCommittedVersionError").error(e);
		throw;
	}
}

ACTOR Future<Version> getRawVersion( Database cx ) {
	loop {
		choose {
			when ( wait( cx->onMasterProxiesChanged() ) ) {}
<<<<<<< HEAD
			when ( GetReadVersionReply v = wait( loadBalance( cx->getMasterProxies(false), &MasterProxyInterface::getConsistentReadVersion, GetReadVersionRequest( 0, TransactionPriority::IMMEDIATE ), cx->taskID ) ) ) {
=======
			when ( GetReadVersionReply v = wait( basicLoadBalance( cx->getMasterProxies(false), &MasterProxyInterface::getConsistentReadVersion, GetReadVersionRequest( 0, GetReadVersionRequest::PRIORITY_SYSTEM_IMMEDIATE ), cx->taskID ) ) ) {
>>>>>>> 939a6244
				return v.version;
			}
		}
	}
}

ACTOR Future<Void> readVersionBatcher(
	DatabaseContext* cx, FutureStream<std::pair<Promise<GetReadVersionReply>, Optional<UID>>> versionStream,
	uint32_t flags);

ACTOR Future<Void> watchValue(Future<Version> version, Key key, Optional<Value> value, Database cx,
                              TransactionInfo info, TagSet tags) {
	state Version ver = wait( version );
	cx->validateVersion(ver);
	ASSERT(ver != latestVersion);

	loop {
		state pair<KeyRange, Reference<LocationInfo>> ssi = wait( getKeyLocation(cx, key, &StorageServerInterface::watchValue, info ) );

		try {
			state Optional<UID> watchValueID = Optional<UID>();
			if( info.debugID.present() ) {
				watchValueID = nondeterministicRandom()->randomUniqueID();

				g_traceBatch.addAttach("WatchValueAttachID", info.debugID.get().first(), watchValueID.get().first());
				g_traceBatch.addEvent("WatchValueDebug", watchValueID.get().first(), "NativeAPI.watchValue.Before"); //.detail("TaskID", g_network->getCurrentTask());
			}
			state WatchValueReply resp;
			choose {
				when(WatchValueReply r = wait(loadBalance(ssi.second, &StorageServerInterface::watchValue,
				                                          WatchValueRequest(key, value, ver, cx->sampleReadTags() ? tags : Optional<TagSet>(), watchValueID),
				                                          TaskPriority::DefaultPromiseEndpoint))) {
					resp = r;
				}
				when(wait(cx->connectionFile ? cx->connectionFile->onChange() : Never())) { wait(Never()); }
			}
			if( info.debugID.present() ) {
				g_traceBatch.addEvent("WatchValueDebug", watchValueID.get().first(), "NativeAPI.watchValue.After"); //.detail("TaskID", g_network->getCurrentTask());
			}

			//FIXME: wait for known committed version on the storage server before replying,
			//cannot do this until the storage server is notified on knownCommittedVersion changes from tlog (faster than the current update loop)
			Version v = wait(waitForCommittedVersion(cx, resp.version));

			//TraceEvent("WatcherCommitted").detail("CommittedVersion", v).detail("WatchVersion", resp.version).detail("Key",  key ).detail("Value", value);

			// False if there is a master failure between getting the response and getting the committed version,
			// Dependent on SERVER_KNOBS->MAX_VERSIONS_IN_FLIGHT
			if (v - resp.version < 50000000) return Void();
			ver = v;
		} catch (Error& e) {
			if (e.code() == error_code_wrong_shard_server || e.code() == error_code_all_alternatives_failed) {
				cx->invalidateCache( key );
				wait(delay(CLIENT_KNOBS->WRONG_SHARD_SERVER_DELAY, info.taskID));
			} else if( e.code() == error_code_watch_cancelled || e.code() == error_code_process_behind ) {
				TEST( e.code() == error_code_watch_cancelled ); // Too many watches on the storage server, poll for changes instead
				TEST( e.code() == error_code_process_behind ); // The storage servers are all behind
				wait(delay(CLIENT_KNOBS->WATCH_POLLING_TIME, info.taskID));
			} else if ( e.code() == error_code_timed_out ) { //The storage server occasionally times out watches in case it was cancelled
				TEST( true ); // A watch timed out
				wait(delay(CLIENT_KNOBS->FUTURE_VERSION_RETRY_DELAY, info.taskID));
			} else {
				state Error err = e;
				wait(delay(CLIENT_KNOBS->FUTURE_VERSION_RETRY_DELAY, info.taskID));
				throw err;
			}
		}
	}
}

void transformRangeLimits(GetRangeLimits limits, bool reverse, GetKeyValuesRequest &req) {
	if(limits.bytes != 0) {
		if(!limits.hasRowLimit())
			req.limit = CLIENT_KNOBS->REPLY_BYTE_LIMIT; // Can't get more than this many rows anyway
		else
			req.limit = std::min( CLIENT_KNOBS->REPLY_BYTE_LIMIT, limits.rows );

		if(reverse)
			req.limit *= -1;

		if(!limits.hasByteLimit())
			req.limitBytes = CLIENT_KNOBS->REPLY_BYTE_LIMIT;
		else
			req.limitBytes = std::min( CLIENT_KNOBS->REPLY_BYTE_LIMIT, limits.bytes );
	}
	else {
		req.limitBytes = CLIENT_KNOBS->REPLY_BYTE_LIMIT;
		req.limit = reverse ? -limits.minRows : limits.minRows;
	}
}

ACTOR Future<Standalone<RangeResultRef>> getExactRange( Database cx, Version version,
	KeyRange keys, GetRangeLimits limits, bool reverse, TransactionInfo info, TagSet tags )
{
	state Standalone<RangeResultRef> output;

	//printf("getExactRange( '%s', '%s' )\n", keys.begin.toString().c_str(), keys.end.toString().c_str());
	loop {
		state vector< pair<KeyRange, Reference<LocationInfo>> > locations = wait( getKeyRangeLocations( cx, keys, CLIENT_KNOBS->GET_RANGE_SHARD_LIMIT, reverse, &StorageServerInterface::getKeyValues, info ) );
		ASSERT( locations.size() );
		state int shard = 0;
		loop {
			const KeyRangeRef& range = locations[shard].first;

			GetKeyValuesRequest req;
			req.version = version;
			req.begin = firstGreaterOrEqual( range.begin );
			req.end = firstGreaterOrEqual( range.end );

			transformRangeLimits(limits, reverse, req);
			ASSERT(req.limitBytes > 0 && req.limit != 0 && req.limit < 0 == reverse);

			//FIXME: buggify byte limits on internal functions that use them, instead of globally
			req.tags = cx->sampleReadTags() ? tags : Optional<TagSet>();
			req.debugID = info.debugID;

			try {
				if( info.debugID.present() ) {
					g_traceBatch.addEvent("TransactionDebug", info.debugID.get().first(), "NativeAPI.getExactRange.Before");
					/*TraceEvent("TransactionDebugGetExactRangeInfo", info.debugID.get())
						.detail("ReqBeginKey", req.begin.getKey())
						.detail("ReqEndKey", req.end.getKey())
						.detail("ReqLimit", req.limit)
						.detail("ReqLimitBytes", req.limitBytes)
						.detail("ReqVersion", req.version)
						.detail("Reverse", reverse)
						.detail("Servers", locations[shard].second->description());*/
				}
				++cx->transactionPhysicalReads;
				state GetKeyValuesReply rep;
				try {
					choose {
						when(wait(cx->connectionFileChanged())) { throw transaction_too_old(); }
						when(GetKeyValuesReply _rep =
								wait(loadBalance(locations[shard].second, &StorageServerInterface::getKeyValues, req,
												TaskPriority::DefaultPromiseEndpoint, false,
												cx->enableLocalityLoadBalance ? &cx->queueModel : nullptr))) {
							rep = _rep;
						}
					}
					++cx->transactionPhysicalReadsCompleted;
				} catch(Error&) {
					++cx->transactionPhysicalReadsCompleted;
					throw;
				}
				if( info.debugID.present() )
					g_traceBatch.addEvent("TransactionDebug", info.debugID.get().first(), "NativeAPI.getExactRange.After");
				output.arena().dependsOn( rep.arena );
				output.append( output.arena(), rep.data.begin(), rep.data.size() );

				if( limits.hasRowLimit() && rep.data.size() > limits.rows ) {
					TraceEvent(SevError, "GetExactRangeTooManyRows").detail("RowLimit", limits.rows).detail("DeliveredRows", output.size());
					ASSERT( false );
				}
				limits.decrement( rep.data );

				if (limits.isReached()) {
					output.more = true;
					return output;
				}

				bool more = rep.more;
				// If the reply says there is more but we know that we finished the shard, then fix rep.more
				if( reverse && more && rep.data.size() > 0 && output[output.size()-1].key == locations[shard].first.begin )
					more = false;

				if (more) {
					if( !rep.data.size() ) {
						TraceEvent(SevError, "GetExactRangeError").detail("Reason", "More data indicated but no rows present")
							.detail("LimitBytes", limits.bytes).detail("LimitRows", limits.rows)
							.detail("OutputSize", output.size()).detail("OutputBytes", output.expectedSize())
							.detail("BlockSize", rep.data.size()).detail("BlockBytes", rep.data.expectedSize());
						ASSERT( false );
					}
					TEST(true);   // GetKeyValuesReply.more in getExactRange
					// Make next request to the same shard with a beginning key just after the last key returned
					if( reverse )
						locations[shard].first = KeyRangeRef( locations[shard].first.begin, output[output.size()-1].key );
					else
						locations[shard].first = KeyRangeRef( keyAfter( output[output.size()-1].key ), locations[shard].first.end );
				}

				if (!more || locations[shard].first.empty()) {
					TEST(true);
					if(shard == locations.size()-1) {
						const KeyRangeRef& range = locations[shard].first;
						KeyRef begin = reverse ? keys.begin : range.end;
						KeyRef end = reverse ? range.begin : keys.end;

						if(begin >= end) {
							output.more = false;
							return output;
						}
						TEST(true); //Multiple requests of key locations

						keys = KeyRangeRef(begin, end);
						break;
					}

					++shard;
				}

				// Soft byte limit - return results early if the user specified a byte limit and we got results
				// This can prevent problems where the desired range spans many shards and would be too slow to
				// fetch entirely.
				if(limits.hasSatisfiedMinRows() && output.size() > 0) {
					output.more = true;
					return output;
				}

			} catch (Error& e) {
				if (e.code() == error_code_wrong_shard_server || e.code() == error_code_all_alternatives_failed) {
					const KeyRangeRef& range = locations[shard].first;

					if( reverse )
						keys = KeyRangeRef( keys.begin, range.end );
					else
						keys = KeyRangeRef( range.begin, keys.end );

					cx->invalidateCache( keys );
					wait( delay(CLIENT_KNOBS->WRONG_SHARD_SERVER_DELAY, info.taskID ));
					break;
				} else {
					TraceEvent(SevInfo, "GetExactRangeError")
						.error(e)
						.detail("ShardBegin", locations[shard].first.begin)
						.detail("ShardEnd", locations[shard].first.end);
					throw;
				}
			}
		}
	}
}

Future<Key> resolveKey( Database const& cx, KeySelector const& key, Version const& version, TransactionInfo const& info, TagSet const& tags ) {
	if( key.isFirstGreaterOrEqual() )
		return Future<Key>( key.getKey() );

	if( key.isFirstGreaterThan() )
		return Future<Key>( keyAfter( key.getKey() ) );

	return getKey( cx, key, version, info, tags );
}

ACTOR Future<Standalone<RangeResultRef>> getRangeFallback( Database cx, Version version,
	KeySelector begin, KeySelector end, GetRangeLimits limits, bool reverse, TransactionInfo info,
	TagSet tags )
{
	if(version == latestVersion) {
		state Transaction transaction(cx);
		transaction.setOption(FDBTransactionOptions::CAUSAL_READ_RISKY);
		transaction.setOption(FDBTransactionOptions::LOCK_AWARE);
		transaction.setOption(FDBTransactionOptions::PRIORITY_SYSTEM_IMMEDIATE);
		Version ver = wait( transaction.getReadVersion() );
		version = ver;
	}

	Future<Key> fb = resolveKey(cx, begin, version, info, tags);
	state Future<Key> fe = resolveKey(cx, end, version, info, tags);

	state Key b = wait(fb);
	state Key e = wait(fe);
	if (b >= e) {
		return Standalone<RangeResultRef>();
	}

	//if e is allKeys.end, we have read through the end of the database
	//if b is allKeys.begin, we have either read through the beginning of the database,
	//or allKeys.begin exists in the database and will be part of the conflict range anyways

	Standalone<RangeResultRef> _r = wait( getExactRange(cx, version, KeyRangeRef(b, e), limits, reverse, info, tags) );
	Standalone<RangeResultRef> r = _r;

	if(b == allKeys.begin && ((reverse && !r.more) || !reverse))
		r.readToBegin = true;
	if(e == allKeys.end && ((!reverse && !r.more) || reverse))
		r.readThroughEnd = true;


	ASSERT( !limits.hasRowLimit() || r.size() <= limits.rows );

	// If we were limiting bytes and the returned range is twice the request (plus 10K) log a warning
	if( limits.hasByteLimit() && r.expectedSize() > size_t(limits.bytes + CLIENT_KNOBS->SYSTEM_KEY_SIZE_LIMIT + CLIENT_KNOBS->VALUE_SIZE_LIMIT + 1) && limits.minRows == 0 ) {
		TraceEvent(SevWarnAlways, "GetRangeFallbackTooMuchData")
			.detail("LimitBytes", limits.bytes)
			.detail("DeliveredBytes", r.expectedSize())
			.detail("LimitRows", limits.rows)
			.detail("DeliveredRows", r.size());
	}

	return r;
}

void getRangeFinished(Database cx, Reference<TransactionLogInfo> trLogInfo, double startTime, KeySelector begin, KeySelector end, bool snapshot,
	Promise<std::pair<Key, Key>> conflictRange, bool reverse, Standalone<RangeResultRef> result)
{
	int64_t bytes = 0;
	for(const KeyValueRef &kv : result) {
		bytes += kv.key.size() + kv.value.size();
	}

	cx->transactionBytesRead += bytes;
	cx->transactionKeysRead += result.size();
	
	if( trLogInfo ) {
		trLogInfo->addLog(FdbClientLogEvents::EventGetRange(startTime, now()-startTime, bytes, begin.getKey(), end.getKey()));
	}

	if( !snapshot ) {
		Key rangeBegin;
		Key rangeEnd;

		if(result.readToBegin) {
			rangeBegin = allKeys.begin;
		}
		else if(((!reverse || !result.more || begin.offset > 1) && begin.offset > 0) || result.size() == 0) {
			rangeBegin = Key(begin.getKey(), begin.arena());
		}
		else {
			rangeBegin = reverse ? result.end()[-1].key : result[0].key;
		}

		if(end.offset > begin.offset && end.getKey() < rangeBegin) {
			rangeBegin = Key(end.getKey(), end.arena());
		}

		if(result.readThroughEnd) {
			rangeEnd = allKeys.end;
		}
		else if(((reverse || !result.more || end.offset <= 0) && end.offset <= 1) || result.size() == 0) {
			rangeEnd = Key(end.getKey(), end.arena());
		}
		else {
			rangeEnd = keyAfter(reverse ? result[0].key : result.end()[-1].key);
		}

		if(begin.offset < end.offset && begin.getKey() > rangeEnd) {
			rangeEnd = Key(begin.getKey(), begin.arena());
		}

		conflictRange.send(std::make_pair(rangeBegin, rangeEnd));
	}
}

ACTOR Future<Standalone<RangeResultRef>> getRange( Database cx, Reference<TransactionLogInfo> trLogInfo, Future<Version> fVersion,
	KeySelector begin, KeySelector end, GetRangeLimits limits, Promise<std::pair<Key, Key>> conflictRange, bool snapshot, bool reverse,
	TransactionInfo info, TagSet tags )
{
	state GetRangeLimits originalLimits( limits );
	state KeySelector originalBegin = begin;
	state KeySelector originalEnd = end;
	state Standalone<RangeResultRef> output;

	try {
		state Version version = wait( fVersion );
		cx->validateVersion(version);

		state double startTime = now();
		state Version readVersion = version; // Needed for latestVersion requests; if more, make future requests at the version that the first one completed
											 // FIXME: Is this really right?  Weaken this and see if there is a problem; if so maybe there is a much subtler problem even with this.

		if( begin.getKey() == allKeys.begin && begin.offset < 1 ) {
			output.readToBegin = true;
			begin = KeySelector(firstGreaterOrEqual( begin.getKey() ), begin.arena());
		}

		ASSERT( !limits.isReached() );
		ASSERT( (!limits.hasRowLimit() || limits.rows >= limits.minRows) && limits.minRows >= 0 );

		loop {
			if( end.getKey() == allKeys.begin && (end.offset < 1 || end.isFirstGreaterOrEqual()) ) {
				getRangeFinished(cx, trLogInfo, startTime, originalBegin, originalEnd, snapshot, conflictRange, reverse, output);
				return output;
			}

			Key locationKey = reverse ? Key(end.getKey(), end.arena()) : Key(begin.getKey(), begin.arena());
			bool locationBackward = reverse ? (end-1).isBackward() : begin.isBackward();
			state pair<KeyRange, Reference<LocationInfo>> beginServer = wait( getKeyLocation( cx, locationKey, &StorageServerInterface::getKeyValues, info, locationBackward ) );
			state KeyRange shard = beginServer.first;
			state bool modifiedSelectors = false;
			state GetKeyValuesRequest req;

			req.isFetchKeys = (info.taskID == TaskPriority::FetchKeys);
			req.version = readVersion;

			if( reverse && (begin-1).isDefinitelyLess(shard.begin) &&
				( !begin.isFirstGreaterOrEqual() || begin.getKey() != shard.begin ) ) { //In this case we would be setting modifiedSelectors to true, but not modifying anything

				req.begin = firstGreaterOrEqual( shard.begin );
				modifiedSelectors = true;
			}
			else req.begin = begin;

			if( !reverse && end.isDefinitelyGreater(shard.end) ) {
				req.end = firstGreaterOrEqual( shard.end );
				modifiedSelectors = true;
			}
			else req.end = end;

			transformRangeLimits(limits, reverse, req);
			ASSERT(req.limitBytes > 0 && req.limit != 0 && req.limit < 0 == reverse);

			req.tags = cx->sampleReadTags() ? tags : Optional<TagSet>();
			req.debugID = info.debugID;
			try {
				if( info.debugID.present() ) {
					g_traceBatch.addEvent("TransactionDebug", info.debugID.get().first(), "NativeAPI.getRange.Before");
					/*TraceEvent("TransactionDebugGetRangeInfo", info.debugID.get())
						.detail("ReqBeginKey", req.begin.getKey())
						.detail("ReqEndKey", req.end.getKey())
						.detail("OriginalBegin", originalBegin.toString())
						.detail("OriginalEnd", originalEnd.toString())
						.detail("Begin", begin.toString())
						.detail("End", end.toString())
						.detail("Shard", shard)
						.detail("ReqLimit", req.limit)
						.detail("ReqLimitBytes", req.limitBytes)
						.detail("ReqVersion", req.version)
						.detail("Reverse", reverse)
						.detail("ModifiedSelectors", modifiedSelectors)
						.detail("Servers", beginServer.second->description());*/
				}

				++cx->transactionPhysicalReads;
				++cx->transactionGetRangeRequests;
				state GetKeyValuesReply rep;
				try {
					if (CLIENT_BUGGIFY) {
						throw deterministicRandom()->randomChoice(std::vector<Error>{
								transaction_too_old(), future_version()
									});
					}
					GetKeyValuesReply _rep = wait( loadBalance(beginServer.second, &StorageServerInterface::getKeyValues, req, TaskPriority::DefaultPromiseEndpoint, false, cx->enableLocalityLoadBalance ? &cx->queueModel : NULL ) );
					rep = _rep;
					++cx->transactionPhysicalReadsCompleted;
				} catch(Error&) {
					++cx->transactionPhysicalReadsCompleted;
					throw;
				}

				if( info.debugID.present() ) {
					g_traceBatch.addEvent("TransactionDebug", info.debugID.get().first(), "NativeAPI.getRange.After");//.detail("SizeOf", rep.data.size());
					/*TraceEvent("TransactionDebugGetRangeDone", info.debugID.get())
						.detail("ReqBeginKey", req.begin.getKey())
						.detail("ReqEndKey", req.end.getKey())
						.detail("RepIsMore", rep.more)
						.detail("VersionReturned", rep.version)
						.detail("RowsReturned", rep.data.size());*/
				}

				ASSERT( !rep.more || rep.data.size() );
				ASSERT( !limits.hasRowLimit() || rep.data.size() <= limits.rows );

				limits.decrement( rep.data );

				if(reverse && begin.isLastLessOrEqual() && rep.data.size() && rep.data.end()[-1].key == begin.getKey()) {
					modifiedSelectors = false;
				}

				bool finished = limits.isReached() || ( !modifiedSelectors && !rep.more ) || limits.hasSatisfiedMinRows();
				bool readThrough = modifiedSelectors && !rep.more;

				// optimization: first request got all data--just return it
				if( finished && !output.size() ) {
					bool readToBegin = output.readToBegin;
					bool readThroughEnd = output.readThroughEnd;

					output = Standalone<RangeResultRef>( RangeResultRef( rep.data, modifiedSelectors || limits.isReached() || rep.more ), rep.arena );
					output.readToBegin = readToBegin;
					output.readThroughEnd = readThroughEnd;

					if( BUGGIFY && limits.hasByteLimit() && output.size() > std::max(1, originalLimits.minRows) ) {
						output.more = true;
						output.resize(output.arena(), deterministicRandom()->randomInt(std::max(1,originalLimits.minRows),output.size()));
						getRangeFinished(cx, trLogInfo, startTime, originalBegin, originalEnd, snapshot, conflictRange, reverse, output);
						return output;
					}

					if( readThrough ) {
						output.arena().dependsOn( shard.arena() );
						output.readThrough = reverse ? shard.begin : shard.end;
					}

					getRangeFinished(cx, trLogInfo, startTime, originalBegin, originalEnd, snapshot, conflictRange, reverse, output);
					return output;
				}

				output.arena().dependsOn( rep.arena );
				output.append(output.arena(), rep.data.begin(), rep.data.size());

				if( finished ) {
					if( readThrough ) {
						output.arena().dependsOn( shard.arena() );
						output.readThrough = reverse ? shard.begin : shard.end;
					}
					output.more = modifiedSelectors || limits.isReached() || rep.more;

					getRangeFinished(cx, trLogInfo, startTime, originalBegin, originalEnd, snapshot, conflictRange, reverse, output);
					return output;
				}

				readVersion = rep.version; // see above comment

				if( !rep.more ) {
					ASSERT( modifiedSelectors );
					TEST(true);  // !GetKeyValuesReply.more and modifiedSelectors in getRange

					if( !rep.data.size() ) {
						Standalone<RangeResultRef> result = wait( getRangeFallback(cx, version, originalBegin, originalEnd, originalLimits, reverse, info, tags ) );
						getRangeFinished(cx, trLogInfo, startTime, originalBegin, originalEnd, snapshot, conflictRange, reverse, result);
						return result;
					}

					if( reverse )
						end = firstGreaterOrEqual( shard.begin );
					else
						begin = firstGreaterOrEqual( shard.end );
				} else {
					TEST(true);  // GetKeyValuesReply.more in getRange
					if( reverse )
						end = firstGreaterOrEqual( output[output.size()-1].key );
					else
						begin = firstGreaterThan( output[output.size()-1].key );
				}


			} catch ( Error& e ) {
				if( info.debugID.present() ) {
					g_traceBatch.addEvent("TransactionDebug", info.debugID.get().first(), "NativeAPI.getRange.Error");
					TraceEvent("TransactionDebugError", info.debugID.get()).error(e);
				}
				if (e.code() == error_code_wrong_shard_server || e.code() == error_code_all_alternatives_failed ||
					(e.code() == error_code_transaction_too_old && readVersion == latestVersion))
				{
					cx->invalidateCache( reverse ? end.getKey() : begin.getKey(), reverse ? (end-1).isBackward() : begin.isBackward() );

					if (e.code() == error_code_wrong_shard_server) {
						Standalone<RangeResultRef> result = wait( getRangeFallback(cx, version, originalBegin, originalEnd, originalLimits, reverse, info, tags ) );
						getRangeFinished(cx, trLogInfo, startTime, originalBegin, originalEnd, snapshot, conflictRange, reverse, result);
						return result;
					}

					wait(delay(CLIENT_KNOBS->WRONG_SHARD_SERVER_DELAY, info.taskID));
				} else {
					if (trLogInfo)
						trLogInfo->addLog(FdbClientLogEvents::EventGetRangeError(startTime, static_cast<int>(e.code()), begin.getKey(), end.getKey()));

					throw e;
				}
			}
		}
	}
	catch(Error &e) {
		if(conflictRange.canBeSet()) {
			conflictRange.send(std::make_pair(Key(), Key()));
		}

		throw;
	}
}

Future<Standalone<RangeResultRef>> getRange( Database const& cx, Future<Version> const& fVersion, KeySelector const& begin, KeySelector const& end,
	GetRangeLimits const& limits, bool const& reverse, TransactionInfo const& info, TagSet const& tags )
{
	return getRange(cx, Reference<TransactionLogInfo>(), fVersion, begin, end, limits, Promise<std::pair<Key, Key>>(), true, reverse, info, tags);
}

bool DatabaseContext::debugUseTags = true;
const std::vector<std::string> DatabaseContext::debugTransactionTagChoices = { "a", "b", "c", "d", "e", "f", "g", "h", "i", "j", "k", "l", "m", "n", "o", "p", "q", "r", "s", "t" }; 

void debugAddTags(Transaction *tr) {
	int numTags = deterministicRandom()->randomInt(0, 11); 
	for(int i = 0; i < numTags; ++i) { 
		TransactionTag tag;
		if(deterministicRandom()->random01() < 0.7) {
			tag = TransactionTagRef(deterministicRandom()->randomChoice(DatabaseContext::debugTransactionTagChoices));
		}
		else {
			int length = deterministicRandom()->randomInt(1, CLIENT_KNOBS->MAX_TRANSACTION_TAG_LENGTH+1);
			uint8_t* s = new (tag.arena()) uint8_t[length];
			for(int j = 0; j < length; ++j) {
				s[j] = (uint8_t)deterministicRandom()->randomInt(0, 256);
			}

			tag.contents() = TransactionTagRef(s, length);
		}

		if(deterministicRandom()->coinflip()) {
			tr->options.readTags.addTag(tag);
		}
		tr->options.tags.addTag(tag);
	}

}

Transaction::Transaction( Database const& cx )
	: cx(cx), info(cx->taskID), backoff(CLIENT_KNOBS->DEFAULT_BACKOFF), committedVersion(invalidVersion), versionstampPromise(Promise<Standalone<StringRef>>()), options(cx), numErrors(0), trLogInfo(createTrLogInfoProbabilistically(cx))
{
	if(DatabaseContext::debugUseTags) {
		debugAddTags(this);
	}
}

Transaction::~Transaction() {
	flushTrLogsIfEnabled();
	cancelWatches();
}

void Transaction::operator=(Transaction&& r) BOOST_NOEXCEPT {
	flushTrLogsIfEnabled();
	cx = std::move(r.cx);
	tr = std::move(r.tr);
	readVersion = std::move(r.readVersion);
	metadataVersion = std::move(r.metadataVersion);
	extraConflictRanges = std::move(r.extraConflictRanges);
	commitResult = std::move(r.commitResult);
	committing = std::move(r.committing);
	options = std::move(r.options);
	info = r.info;
	backoff = r.backoff;
	numErrors = r.numErrors;
	committedVersion = r.committedVersion;
	versionstampPromise = std::move(r.versionstampPromise);
	watches = r.watches;
	trLogInfo = std::move(r.trLogInfo);
}

void Transaction::flushTrLogsIfEnabled() {
	if (trLogInfo && trLogInfo->logsAdded && trLogInfo->trLogWriter.getData()) {
		ASSERT(trLogInfo->flushed == false);
		cx->clientStatusUpdater.inStatusQ.push_back({ trLogInfo->identifier, std::move(trLogInfo->trLogWriter) });
		trLogInfo->flushed = true;
	}
}

void Transaction::setVersion( Version v ) {
	startTime = now();
	if (readVersion.isValid())
		throw read_version_already_set();
	if (v <= 0)
		throw version_invalid();
	readVersion = v;
}

Future<Optional<Value>> Transaction::get( const Key& key, bool snapshot ) {
	++cx->transactionLogicalReads;
	++cx->transactionGetValueRequests;
	//ASSERT (key < allKeys.end);

	//There are no keys in the database with size greater than KEY_SIZE_LIMIT
	if(key.size() > (key.startsWith(systemKeys.begin) ? CLIENT_KNOBS->SYSTEM_KEY_SIZE_LIMIT : CLIENT_KNOBS->KEY_SIZE_LIMIT))
		return Optional<Value>();

	auto ver = getReadVersion();

/*	if (!systemKeys.contains(key))
		return Optional<Value>(Value()); */

	if( !snapshot )
		tr.transaction.read_conflict_ranges.push_back(tr.arena, singleKeyRange(key, tr.arena));

	if(key == metadataVersionKey) {
		++cx->transactionMetadataVersionReads;
		if(!ver.isReady() || metadataVersion.isSet()) {
			return metadataVersion.getFuture();
		} else {
			if(ver.isError()) return ver.getError();
			if(ver.get() == cx->metadataVersionCache[cx->mvCacheInsertLocation].first) {
				return cx->metadataVersionCache[cx->mvCacheInsertLocation].second;
			}

			Version v = ver.get();
			int hi = cx->mvCacheInsertLocation;
			int lo = (cx->mvCacheInsertLocation+1)%cx->metadataVersionCache.size();

			while(hi!=lo) {
				int cu = hi > lo ? (hi + lo)/2 : ((hi + cx->metadataVersionCache.size() + lo)/2)%cx->metadataVersionCache.size();
				if(v == cx->metadataVersionCache[cu].first) {
					return cx->metadataVersionCache[cu].second;
				}
				if(cu == lo) {
					break;
				}
				if(v < cx->metadataVersionCache[cu].first) {
					hi = cu;
				} else {
					lo = (cu+1)%cx->metadataVersionCache.size();
				}
			}
		}
	}

	return getValue( ver, key, cx, info, trLogInfo, options.readTags );
}

void Watch::setWatch(Future<Void> watchFuture) {
	this->watchFuture = watchFuture;

	//Cause the watch loop to go around and start waiting on watchFuture
	onSetWatchTrigger.send(Void());
}

//FIXME: This seems pretty horrible. Now a Database can't die until all of its watches do...
ACTOR Future<Void> watch(Reference<Watch> watch, Database cx, TagSet tags, TransactionInfo info) {
	cx->addWatch();
	try {
		choose {
			// RYOW write to value that is being watched (if applicable)
			// Errors
			when(wait(watch->onChangeTrigger.getFuture())) { }

			// NativeAPI finished commit and updated watchFuture
			when(wait(watch->onSetWatchTrigger.getFuture())) {

				loop {
					choose {
						// NativeAPI watchValue future finishes or errors
						when(wait(watch->watchFuture)) { break; }

						when(wait(cx->connectionFileChanged())) {
							TEST(true); // Recreated a watch after switch
							watch->watchFuture =
							    watchValue(cx->minAcceptableReadVersion, watch->key, watch->value, cx, info, tags);
						}
					}
				}
			}
		}
	}
	catch(Error &e) {
		cx->removeWatch();
		throw;
	}

	cx->removeWatch();
	return Void();
}

Future<Version> Transaction::getRawReadVersion() {
	return ::getRawVersion(cx);
}

Future< Void > Transaction::watch( Reference<Watch> watch ) {
	++cx->transactionWatchRequests;
	cx->addWatch();
	watches.push_back(watch);
	return ::watch(watch, cx, options.readTags, info);
}

ACTOR Future<Standalone<VectorRef<const char*>>> getAddressesForKeyActor(Key key, Future<Version> ver, Database cx,
                                                                         TransactionInfo info,
                                                                         TransactionOptions options) {
	state vector<StorageServerInterface> ssi;

	// If key >= allKeys.end, then getRange will return a kv-pair with an empty value. This will result in our serverInterfaces vector being empty, which will cause us to return an empty addresses list.

	state Key ksKey = keyServersKey(key);
	state Standalone<RangeResultRef> serverTagResult = wait( getRange(cx, ver, lastLessOrEqual(serverTagKeys.begin), firstGreaterThan(serverTagKeys.end), GetRangeLimits(CLIENT_KNOBS->TOO_MANY), false, info, options.readTags) );
	ASSERT( !serverTagResult.more && serverTagResult.size() < CLIENT_KNOBS->TOO_MANY );
	Future<Standalone<RangeResultRef>> futureServerUids = getRange(cx, ver, lastLessOrEqual(ksKey), firstGreaterThan(ksKey), GetRangeLimits(1), false, info, options.readTags);
	Standalone<RangeResultRef> serverUids = wait( futureServerUids );

	ASSERT( serverUids.size() ); // every shard needs to have a team

	vector<UID> src;
	vector<UID> ignore; // 'ignore' is so named because it is the vector into which we decode the 'dest' servers in the case where this key is being relocated. But 'src' is the canonical location until the move is finished, because it could be cancelled at any time.
	decodeKeyServersValue(serverTagResult, serverUids[0].value, src, ignore);
	Optional<vector<StorageServerInterface>> serverInterfaces = wait( transactionalGetServerInterfaces(ver, cx, info, src, options.readTags) );

	ASSERT( serverInterfaces.present() );  // since this is happening transactionally, /FF/keyServers and /FF/serverList need to be consistent with one another
	ssi = serverInterfaces.get();

	Standalone<VectorRef<const char*>> addresses;
	for (auto i : ssi) {
		std::string ipString = options.includePort ? i.address().toString() : i.address().ip.toString();
		char* c_string = new (addresses.arena()) char[ipString.length()+1];
		strcpy(c_string, ipString.c_str());
		addresses.push_back(addresses.arena(), c_string);
	}
	return addresses;
}

Future< Standalone< VectorRef< const char*>>> Transaction::getAddressesForKey( const Key& key ) {
	++cx->transactionLogicalReads;
	++cx->transactionGetAddressesForKeyRequests;
	auto ver = getReadVersion();

	return getAddressesForKeyActor(key, ver, cx, info, options);
}

ACTOR Future< Key > getKeyAndConflictRange(
	Database cx, KeySelector k, Future<Version> version, Promise<std::pair<Key, Key>> conflictRange, TransactionInfo info, TagSet tags)
{
	try {
		Key rep = wait( getKey(cx, k, version, info, tags) );
		if( k.offset <= 0 )
			conflictRange.send( std::make_pair( rep, k.orEqual ? keyAfter( k.getKey() ) : Key(k.getKey(), k.arena()) ) );
		else
			conflictRange.send( std::make_pair( k.orEqual ? keyAfter( k.getKey() ) : Key(k.getKey(), k.arena()), keyAfter( rep ) ) );
		return std::move(rep);
	} catch( Error&e ) {
		conflictRange.send(std::make_pair(Key(), Key()));
		throw;
	}
}

Future< Key > Transaction::getKey( const KeySelector& key, bool snapshot ) {
	++cx->transactionLogicalReads;
	++cx->transactionGetKeyRequests;
	if( snapshot )
		return ::getKey(cx, key, getReadVersion(), info, options.readTags);

	Promise<std::pair<Key, Key>> conflictRange;
	extraConflictRanges.push_back( conflictRange.getFuture() );
	return getKeyAndConflictRange( cx, key, getReadVersion(), conflictRange, info, options.readTags );
}

Future< Standalone<RangeResultRef> > Transaction::getRange(
	const KeySelector& begin,
	const KeySelector& end,
	GetRangeLimits limits,
	bool snapshot,
	bool reverse )
{
	++cx->transactionLogicalReads;
	++cx->transactionGetRangeRequests;

	if( limits.isReached() )
		return Standalone<RangeResultRef>();

	if( !limits.isValid() )
		return range_limits_invalid();

	ASSERT(limits.rows != 0);

	KeySelector b = begin;
	if( b.orEqual ) {
		TEST(true); // Native begin orEqual==true
		b.removeOrEqual(b.arena());
	}

	KeySelector e = end;
	if( e.orEqual ) {
		TEST(true); // Native end orEqual==true
		e.removeOrEqual(e.arena());
	}

	if( b.offset >= e.offset && b.getKey() >= e.getKey() ) {
		TEST(true); // Native range inverted
		return Standalone<RangeResultRef>();
	}

	Promise<std::pair<Key, Key>> conflictRange;
	if(!snapshot) {
		extraConflictRanges.push_back( conflictRange.getFuture() );
	}

	return ::getRange(cx, trLogInfo, getReadVersion(), b, e, limits, conflictRange, snapshot, reverse, info, options.readTags);
}

Future< Standalone<RangeResultRef> > Transaction::getRange(
	const KeySelector& begin,
	const KeySelector& end,
	int limit,
	bool snapshot,
	bool reverse )
{
	return getRange( begin, end, GetRangeLimits( limit ), snapshot, reverse );
}

void Transaction::addReadConflictRange( KeyRangeRef const& keys ) {
	ASSERT( !keys.empty() );

	//There aren't any keys in the database with size larger than KEY_SIZE_LIMIT, so if range contains large keys
	//we can translate it to an equivalent one with smaller keys
	KeyRef begin = keys.begin;
	KeyRef end = keys.end;

	if(begin.size() > (begin.startsWith(systemKeys.begin) ? CLIENT_KNOBS->SYSTEM_KEY_SIZE_LIMIT : CLIENT_KNOBS->KEY_SIZE_LIMIT))
		begin = begin.substr(0, (begin.startsWith(systemKeys.begin) ? CLIENT_KNOBS->SYSTEM_KEY_SIZE_LIMIT : CLIENT_KNOBS->KEY_SIZE_LIMIT)+1);
	if(end.size() > (end.startsWith(systemKeys.begin) ? CLIENT_KNOBS->SYSTEM_KEY_SIZE_LIMIT : CLIENT_KNOBS->KEY_SIZE_LIMIT))
		end = end.substr(0, (end.startsWith(systemKeys.begin) ? CLIENT_KNOBS->SYSTEM_KEY_SIZE_LIMIT : CLIENT_KNOBS->KEY_SIZE_LIMIT)+1);

	KeyRangeRef r = KeyRangeRef(begin, end);

	if(r.empty()) {
		return;
	}

	tr.transaction.read_conflict_ranges.push_back_deep( tr.arena, r );
}

void Transaction::makeSelfConflicting() {
	BinaryWriter wr(Unversioned());
	wr.serializeBytes(LiteralStringRef("\xFF/SC/"));
	wr << deterministicRandom()->randomUniqueID();
	auto r = singleKeyRange( wr.toValue(), tr.arena );
	tr.transaction.read_conflict_ranges.push_back( tr.arena, r );
	tr.transaction.write_conflict_ranges.push_back( tr.arena, r );
}

void Transaction::set( const KeyRef& key, const ValueRef& value, bool addConflictRange ) {
	++cx->transactionSetMutations;
	if(key.size() > (key.startsWith(systemKeys.begin) ? CLIENT_KNOBS->SYSTEM_KEY_SIZE_LIMIT : CLIENT_KNOBS->KEY_SIZE_LIMIT))
		throw key_too_large();
	if(value.size() > CLIENT_KNOBS->VALUE_SIZE_LIMIT)
		throw value_too_large();

	auto &req = tr;
	auto &t = req.transaction;
	auto r = singleKeyRange( key, req.arena );
	auto v = ValueRef( req.arena, value );
	t.mutations.push_back( req.arena, MutationRef( MutationRef::SetValue, r.begin, v ) );

	if( addConflictRange ) {
		t.write_conflict_ranges.push_back( req.arena, r );
	}
}

void Transaction::atomicOp(const KeyRef& key, const ValueRef& operand, MutationRef::Type operationType, bool addConflictRange) {
	++cx->transactionAtomicMutations;
	if(key.size() > (key.startsWith(systemKeys.begin) ? CLIENT_KNOBS->SYSTEM_KEY_SIZE_LIMIT : CLIENT_KNOBS->KEY_SIZE_LIMIT))
		throw key_too_large();
	if(operand.size() > CLIENT_KNOBS->VALUE_SIZE_LIMIT)
		throw value_too_large();

	if (apiVersionAtLeast(510)) {
		if (operationType == MutationRef::Min)
			operationType = MutationRef::MinV2;
		else if (operationType == MutationRef::And)
			operationType = MutationRef::AndV2;
	}

	auto &req = tr;
	auto &t = req.transaction;
	auto r = singleKeyRange( key, req.arena );
	auto v = ValueRef( req.arena, operand );

	t.mutations.push_back( req.arena, MutationRef( operationType, r.begin, v ) );

	if( addConflictRange )
		t.write_conflict_ranges.push_back( req.arena, r );

	TEST(true); //NativeAPI atomic operation
}

void Transaction::clear( const KeyRangeRef& range, bool addConflictRange ) {
	++cx->transactionClearMutations;
	auto &req = tr;
	auto &t = req.transaction;

	KeyRef begin = range.begin;
	KeyRef end = range.end;

	//There aren't any keys in the database with size larger than KEY_SIZE_LIMIT, so if range contains large keys
	//we can translate it to an equivalent one with smaller keys
	if(begin.size() > (begin.startsWith(systemKeys.begin) ? CLIENT_KNOBS->SYSTEM_KEY_SIZE_LIMIT : CLIENT_KNOBS->KEY_SIZE_LIMIT))
		begin = begin.substr(0, (begin.startsWith(systemKeys.begin) ? CLIENT_KNOBS->SYSTEM_KEY_SIZE_LIMIT : CLIENT_KNOBS->KEY_SIZE_LIMIT)+1);
	if(end.size() > (end.startsWith(systemKeys.begin) ? CLIENT_KNOBS->SYSTEM_KEY_SIZE_LIMIT : CLIENT_KNOBS->KEY_SIZE_LIMIT))
		end = end.substr(0, (end.startsWith(systemKeys.begin) ? CLIENT_KNOBS->SYSTEM_KEY_SIZE_LIMIT : CLIENT_KNOBS->KEY_SIZE_LIMIT)+1);

	auto r = KeyRangeRef( req.arena, KeyRangeRef(begin, end) );
	if (r.empty()) return;

	t.mutations.push_back( req.arena, MutationRef( MutationRef::ClearRange, r.begin, r.end ) );

	if(addConflictRange)
		t.write_conflict_ranges.push_back( req.arena, r );
}
void Transaction::clear( const KeyRef& key, bool addConflictRange ) {
	++cx->transactionClearMutations;
	//There aren't any keys in the database with size larger than KEY_SIZE_LIMIT
	if(key.size() > (key.startsWith(systemKeys.begin) ? CLIENT_KNOBS->SYSTEM_KEY_SIZE_LIMIT : CLIENT_KNOBS->KEY_SIZE_LIMIT))
		return;

	auto &req = tr;
	auto &t = req.transaction;

	//efficient single key range clear range mutation, see singleKeyRange
	uint8_t* data = new ( req.arena ) uint8_t[ key.size()+1 ];
	memcpy(data, key.begin(), key.size() );
	data[key.size()] = 0;
	t.mutations.push_back( req.arena, MutationRef( MutationRef::ClearRange, KeyRef(data,key.size()), KeyRef(data, key.size()+1)) );

	if(addConflictRange)
		t.write_conflict_ranges.push_back( req.arena, KeyRangeRef( KeyRef(data,key.size()), KeyRef(data, key.size()+1) ) );
}
void Transaction::addWriteConflictRange( const KeyRangeRef& keys ) {
	ASSERT( !keys.empty() );
	auto &req = tr;
	auto &t = req.transaction;

	//There aren't any keys in the database with size larger than KEY_SIZE_LIMIT, so if range contains large keys
	//we can translate it to an equivalent one with smaller keys
	KeyRef begin = keys.begin;
	KeyRef end = keys.end;

	if (begin.size() > (begin.startsWith(systemKeys.begin) ? CLIENT_KNOBS->SYSTEM_KEY_SIZE_LIMIT : CLIENT_KNOBS->KEY_SIZE_LIMIT))
		begin = begin.substr(0, (begin.startsWith(systemKeys.begin) ? CLIENT_KNOBS->SYSTEM_KEY_SIZE_LIMIT : CLIENT_KNOBS->KEY_SIZE_LIMIT) + 1);
	if (end.size() > (end.startsWith(systemKeys.begin) ? CLIENT_KNOBS->SYSTEM_KEY_SIZE_LIMIT : CLIENT_KNOBS->KEY_SIZE_LIMIT))
		end = end.substr(0, (end.startsWith(systemKeys.begin) ? CLIENT_KNOBS->SYSTEM_KEY_SIZE_LIMIT : CLIENT_KNOBS->KEY_SIZE_LIMIT) + 1);

	KeyRangeRef r = KeyRangeRef(begin, end);

	if (r.empty()) {
		return;
	}

	t.write_conflict_ranges.push_back_deep( req.arena, r );
}

double Transaction::getBackoff(int errCode) {
	double returnedBackoff = backoff;

	if(errCode == error_code_tag_throttled) {
		auto priorityItr = cx->throttledTags.find(options.priority);
		for(auto &tag : options.tags) {
			if(priorityItr != cx->throttledTags.end()) {
				auto tagItr = priorityItr->second.find(tag);
				if(tagItr != priorityItr->second.end()) {
					TEST(true); // Returning throttle backoff
					returnedBackoff = std::min(CLIENT_KNOBS->TAG_THROTTLE_RECHECK_INTERVAL, std::max(returnedBackoff, tagItr->second.throttleDuration()));
					if(returnedBackoff == CLIENT_KNOBS->TAG_THROTTLE_RECHECK_INTERVAL) {
						break;
					}
				}
			}
		}
	}

	returnedBackoff *= deterministicRandom()->random01();

	// Set backoff for next time
	if(errCode == error_code_proxy_memory_limit_exceeded) {
		backoff = std::min(backoff * CLIENT_KNOBS->BACKOFF_GROWTH_RATE, CLIENT_KNOBS->RESOURCE_CONSTRAINED_MAX_BACKOFF);
	}
	else {
		backoff = std::min(backoff * CLIENT_KNOBS->BACKOFF_GROWTH_RATE, options.maxBackoff);
	}

	return returnedBackoff;
}

TransactionOptions::TransactionOptions(Database const& cx) {
	reset(cx);
	if (BUGGIFY) {
		commitOnFirstProxy = true;
	}
}

TransactionOptions::TransactionOptions() {
	memset(this, 0, sizeof(*this));
	maxBackoff = CLIENT_KNOBS->DEFAULT_MAX_BACKOFF;
	sizeLimit = CLIENT_KNOBS->TRANSACTION_SIZE_LIMIT;
	tags = TagSet();
	readTags = TagSet();
	priority = TransactionPriority::DEFAULT;
}

void TransactionOptions::reset(Database const& cx) {
	memset(this, 0, sizeof(*this));
	maxBackoff = CLIENT_KNOBS->DEFAULT_MAX_BACKOFF;
	sizeLimit = CLIENT_KNOBS->TRANSACTION_SIZE_LIMIT;
	tags = TagSet();
	readTags = TagSet();
	priority = TransactionPriority::DEFAULT;
	lockAware = cx->lockAware;
	if (cx->apiVersionAtLeast(630)) {
		includePort = true;
	}
}

void Transaction::reset() {
	tr = CommitTransactionRequest();
	readVersion = Future<Version>();
	metadataVersion = Promise<Optional<Key>>();
	extraConflictRanges.clear();
	versionstampPromise = Promise<Standalone<StringRef>>();
	commitResult = Promise<Void>();
	committing = Future<Void>();
	info.taskID = cx->taskID;
	info.debugID = Optional<UID>();
	flushTrLogsIfEnabled();
	trLogInfo = Reference<TransactionLogInfo>(createTrLogInfoProbabilistically(cx));
	cancelWatches();

	if(apiVersionAtLeast(16)) {
		options.reset(cx);
	}
}

void Transaction::fullReset() {
	reset();
	backoff = CLIENT_KNOBS->DEFAULT_BACKOFF;
}

int Transaction::apiVersionAtLeast(int minVersion) const {
	return cx->apiVersionAtLeast(minVersion);
}

class MutationBlock {
public:
	bool mutated;
	bool cleared;
	ValueRef setValue;

	MutationBlock() : mutated(false) {}
	MutationBlock(bool _cleared) : mutated(true), cleared(_cleared) {}
	MutationBlock(ValueRef value) : mutated(true), cleared(false), setValue(value) {}
};

bool compareBegin( KeyRangeRef lhs, KeyRangeRef rhs ) { return lhs.begin < rhs.begin; }

// If there is any intersection between the two given sets of ranges, returns a range that
//   falls within the intersection
Optional<KeyRangeRef> intersects(VectorRef<KeyRangeRef> lhs, VectorRef<KeyRangeRef> rhs) {
	if( lhs.size() && rhs.size() ) {
		std::sort( lhs.begin(), lhs.end(), compareBegin );
		std::sort( rhs.begin(), rhs.end(), compareBegin );

		int l = 0, r = 0;
		while(l < lhs.size() && r < rhs.size()) {
			if( lhs[l].end <= rhs[r].begin )
				l++;
			else if( rhs[r].end <= lhs[l].begin )
				r++;
			else
				return lhs[l] & rhs[r];
		}
	}

	return Optional<KeyRangeRef>();
}

ACTOR void checkWrites( Database cx, Future<Void> committed, Promise<Void> outCommitted, CommitTransactionRequest req, Transaction* checkTr )
{
	state Version version;
	try {
		wait( committed );
		// If the commit is successful, by definition the transaction still exists for now.  Grab the version, and don't use it again.
		version = checkTr->getCommittedVersion();
		outCommitted.send(Void());
	} catch (Error& e) {
		outCommitted.sendError(e);
		return;
	}

	wait( delay( deterministicRandom()->random01() ) ); // delay between 0 and 1 seconds

	//Future<Optional<Version>> version, Database cx, CommitTransactionRequest req ) {
	state KeyRangeMap<MutationBlock> expectedValues;

	auto &mutations = req.transaction.mutations;
	state int mCount = mutations.size(); // debugging info for traceEvent

	for( int idx = 0; idx < mutations.size(); idx++) {
		if( mutations[idx].type == MutationRef::SetValue )
			expectedValues.insert( singleKeyRange( mutations[idx].param1 ),
				MutationBlock( mutations[idx].param2 ) );
		else if( mutations[idx].type == MutationRef::ClearRange )
			expectedValues.insert( KeyRangeRef( mutations[idx].param1, mutations[idx].param2 ),
				MutationBlock( true ) );
	}

	try {
		state Transaction tr(cx);
		tr.setVersion( version );
		state int checkedRanges = 0;
		state KeyRangeMap<MutationBlock>::Ranges ranges = expectedValues.ranges();
		state KeyRangeMap<MutationBlock>::Iterator it = ranges.begin();
		for(; it != ranges.end(); ++it) {
			state MutationBlock m = it->value();
			if( m.mutated ) {
				checkedRanges++;
				if( m.cleared ) {
					Standalone<RangeResultRef> shouldBeEmpty = wait(
						tr.getRange( it->range(), 1 ) );
					if( shouldBeEmpty.size() ) {
						TraceEvent(SevError, "CheckWritesFailed").detail("Class", "Clear").detail("KeyBegin", it->range().begin)
							.detail("KeyEnd", it->range().end);
						return;
					}
				} else {
					Optional<Value> val = wait( tr.get( it->range().begin ) );
					if( !val.present() || val.get() != m.setValue ) {
						TraceEvent evt(SevError, "CheckWritesFailed");
						evt.detail("Class", "Set")
							.detail("Key", it->range().begin)
							.detail("Expected", m.setValue);
						if( !val.present() )
							evt.detail("Actual", "_Value Missing_");
						else
							evt.detail("Actual", val.get());
						return;
					}
				}
			}
		}
		TraceEvent("CheckWritesSuccess").detail("Version", version).detail("MutationCount", mCount).detail("CheckedRanges", checkedRanges);
	} catch( Error& e ) {
		bool ok = e.code() == error_code_transaction_too_old || e.code() == error_code_future_version;
		TraceEvent( ok ? SevWarn : SevError, "CheckWritesFailed" ).error(e);
		throw;
	}
}

ACTOR static Future<Void> commitDummyTransaction( Database cx, KeyRange range, TransactionInfo info, TransactionOptions options ) {
	state Transaction tr(cx);
	state int retries = 0;
	loop {
		try {
			TraceEvent("CommitDummyTransaction").detail("Key", range.begin).detail("Retries", retries);
			tr.options = options;
			tr.info.taskID = info.taskID;
			tr.setOption( FDBTransactionOptions::ACCESS_SYSTEM_KEYS );
			tr.setOption( FDBTransactionOptions::CAUSAL_WRITE_RISKY );
			tr.setOption( FDBTransactionOptions::LOCK_AWARE );
			tr.addReadConflictRange(range);
			tr.addWriteConflictRange(range);
			wait( tr.commit() );
			return Void();
		} catch (Error& e) {
			TraceEvent("CommitDummyTransactionError").error(e,true).detail("Key", range.begin).detail("Retries", retries);
			wait( tr.onError(e) );
		}
		++retries;
	}
}

void Transaction::cancelWatches(Error const& e) {
	for(int i = 0; i < watches.size(); ++i)
		if(!watches[i]->onChangeTrigger.isSet())
			watches[i]->onChangeTrigger.sendError(e);

	watches.clear();
}

void Transaction::setupWatches() {
	try {
		Future<Version> watchVersion = getCommittedVersion() > 0 ? getCommittedVersion() : getReadVersion();

		for(int i = 0; i < watches.size(); ++i)
			watches[i]->setWatch(watchValue(watchVersion, watches[i]->key, watches[i]->value, cx, info, options.readTags));

		watches.clear();
	}
	catch(Error&) {
		ASSERT(false); // The above code must NOT throw because commit has already occured.
		throw internal_error();
	}
}

ACTOR static Future<Void> tryCommit( Database cx, Reference<TransactionLogInfo> trLogInfo, CommitTransactionRequest req, Future<Version> readVersion, TransactionInfo info, Version* pCommittedVersion, Transaction* tr, TransactionOptions options) {
	state TraceInterval interval( "TransactionCommit" );
	state double startTime = now();
	if (info.debugID.present())
		TraceEvent(interval.begin()).detail( "Parent", info.debugID.get() );
	try {
		if(CLIENT_BUGGIFY) {
			throw deterministicRandom()->randomChoice(std::vector<Error>{
					not_committed(),
					transaction_too_old(),
					proxy_memory_limit_exceeded(),
					commit_unknown_result()});
		}

		Version v = wait( readVersion );
		req.transaction.read_snapshot = v;

		startTime = now();
		state Optional<UID> commitID = Optional<UID>();
		if(info.debugID.present()) {
			commitID = nondeterministicRandom()->randomUniqueID();
			g_traceBatch.addAttach("CommitAttachID", info.debugID.get().first(), commitID.get().first());
			g_traceBatch.addEvent("CommitDebug", commitID.get().first(), "NativeAPI.commit.Before");
		}

		req.debugID = commitID;
		state Future<CommitID> reply;
		if (options.commitOnFirstProxy) {
			if(cx->clientInfo->get().firstProxy.present()) {
				reply = throwErrorOr ( brokenPromiseToMaybeDelivered ( cx->clientInfo->get().firstProxy.get().commit.tryGetReply(req) ) );
			} else {
				const std::vector<MasterProxyInterface>& proxies = cx->clientInfo->get().proxies;
				reply = proxies.size() ? throwErrorOr ( brokenPromiseToMaybeDelivered ( proxies[0].commit.tryGetReply(req) ) ) : Never();
			}
		} else {
			reply = basicLoadBalance( cx->getMasterProxies(info.useProvisionalProxies), &MasterProxyInterface::commit, req, TaskPriority::DefaultPromiseEndpoint, true );
		}

		choose {
			when ( wait( cx->onMasterProxiesChanged() ) ) {
				reply.cancel();
				throw request_maybe_delivered();
			}
			when (CommitID ci = wait( reply )) {
				Version v = ci.version;
				if (v != invalidVersion) {
					if (CLIENT_BUGGIFY) {
						throw commit_unknown_result();
					}
					if (info.debugID.present())
						TraceEvent(interval.end()).detail("CommittedVersion", v);
					*pCommittedVersion = v;
					if(v > cx->metadataVersionCache[cx->mvCacheInsertLocation].first) {
						cx->mvCacheInsertLocation = (cx->mvCacheInsertLocation + 1)%cx->metadataVersionCache.size();
						cx->metadataVersionCache[cx->mvCacheInsertLocation] = std::make_pair(v, ci.metadataVersion);
					}

					Standalone<StringRef> ret = makeString(10);
					placeVersionstamp(mutateString(ret), v, ci.txnBatchId);
					tr->versionstampPromise.send(ret);

					tr->numErrors = 0;
					++cx->transactionsCommitCompleted;
					cx->transactionCommittedMutations += req.transaction.mutations.size();
					cx->transactionCommittedMutationBytes += req.transaction.mutations.expectedSize();

					if(info.debugID.present())
						g_traceBatch.addEvent("CommitDebug", commitID.get().first(), "NativeAPI.commit.After");

					double latency = now() - startTime;
					cx->commitLatencies.addSample(latency);
					cx->latencies.addSample(now() - tr->startTime);
					if (trLogInfo)
						trLogInfo->addLog(FdbClientLogEvents::EventCommit(startTime, latency, req.transaction.mutations.size(), req.transaction.mutations.expectedSize(), req));
					return Void();
				} else {
					// clear the RYW transaction which contains previous conflicting keys
					tr->info.conflictingKeys.reset();
					if (ci.conflictingKRIndices.present()) {
						tr->info.conflictingKeys =
						    std::make_shared<CoalescedKeyRangeMap<Value>>(conflictingKeysFalse, specialKeys.end);
						state Standalone<VectorRef<int>> conflictingKRIndices = ci.conflictingKRIndices.get();
						// drop duplicate indices and merge overlapped ranges
						// Note: addReadConflictRange in native transaction object does not merge overlapped ranges
						state std::unordered_set<int> mergedIds(conflictingKRIndices.begin(),
																conflictingKRIndices.end());
						for (auto const& rCRIndex : mergedIds) {
							const KeyRangeRef kr = req.transaction.read_conflict_ranges[rCRIndex];
							const KeyRange krWithPrefix = KeyRangeRef(kr.begin.withPrefix(conflictingKeysRange.begin),
							                                          kr.end.withPrefix(conflictingKeysRange.begin));
							tr->info.conflictingKeys->insert(krWithPrefix, conflictingKeysTrue);
						}
					}

					if (info.debugID.present())
						TraceEvent(interval.end()).detail("Conflict", 1);

					if(info.debugID.present())
						g_traceBatch.addEvent("CommitDebug", commitID.get().first(), "NativeAPI.commit.After");

					throw not_committed();
				}
			}
		}
	} catch (Error& e) {
		if (e.code() == error_code_request_maybe_delivered || e.code() == error_code_commit_unknown_result) {
			// We don't know if the commit happened, and it might even still be in flight.

			if (!options.causalWriteRisky) {
				// Make sure it's not still in flight, either by ensuring the master we submitted to is dead, or the version we submitted with is dead, or by committing a conflicting transaction successfully
				//if ( cx->getMasterProxies()->masterGeneration <= originalMasterGeneration )

				// To ensure the original request is not in flight, we need a key range which intersects its read conflict ranges
				// We pick a key range which also intersects its write conflict ranges, since that avoids potentially creating conflicts where there otherwise would be none
				// We make the range as small as possible (a single key range) to minimize conflicts
				// The intersection will never be empty, because if it were (since !causalWriteRisky) makeSelfConflicting would have been applied automatically to req
				KeyRangeRef selfConflictingRange = intersects( req.transaction.write_conflict_ranges, req.transaction.read_conflict_ranges ).get();

				TEST(true);  // Waiting for dummy transaction to report commit_unknown_result

				wait( commitDummyTransaction( cx, singleKeyRange(selfConflictingRange.begin), info, tr->options ) );
			}

			// The user needs to be informed that we aren't sure whether the commit happened.  Standard retry loops retry it anyway (relying on transaction idempotence) but a client might do something else.
			throw commit_unknown_result();
		} else {
			if (e.code() != error_code_transaction_too_old
				&& e.code() != error_code_not_committed
				&& e.code() != error_code_database_locked
				&& e.code() != error_code_proxy_memory_limit_exceeded
				&& e.code() != error_code_batch_transaction_throttled
				&& e.code() != error_code_tag_throttled)
			{
				TraceEvent(SevError, "TryCommitError").error(e);
			}
			if (trLogInfo)
				trLogInfo->addLog(FdbClientLogEvents::EventCommitError(startTime, static_cast<int>(e.code()), req));
			throw;
		}
	}
}

Future<Void> Transaction::commitMutations() {
	try {
		//if this is a read-only transaction return immediately
		if( !tr.transaction.write_conflict_ranges.size() && !tr.transaction.mutations.size() ) {
			numErrors = 0;

			committedVersion = invalidVersion;
			versionstampPromise.sendError(no_commit_version());
			return Void();
		}

		++cx->transactionsCommitStarted;

		if(options.readOnly)
			return transaction_read_only();

		cx->mutationsPerCommit.addSample(tr.transaction.mutations.size());
		cx->bytesPerCommit.addSample(tr.transaction.mutations.expectedSize());

		size_t transactionSize = getSize();
		if (transactionSize > (uint64_t)FLOW_KNOBS->PACKET_WARNING) {
			TraceEvent(!g_network->isSimulated() ? SevWarnAlways : SevWarn, "LargeTransaction")
				.suppressFor(1.0)
				.detail("Size", transactionSize)
				.detail("NumMutations", tr.transaction.mutations.size())
				.detail("ReadConflictSize", tr.transaction.read_conflict_ranges.expectedSize())
				.detail("WriteConflictSize", tr.transaction.write_conflict_ranges.expectedSize())
				.detail("DebugIdentifier", trLogInfo ? trLogInfo->identifier : "");
		}

		if(!apiVersionAtLeast(300)) {
			transactionSize = tr.transaction.mutations.expectedSize(); // Old API versions didn't account for conflict ranges when determining whether to throw transaction_too_large
		}

		if (transactionSize > options.sizeLimit) {
			return transaction_too_large();
		}

		if( !readVersion.isValid() )
			getReadVersion( GetReadVersionRequest::FLAG_CAUSAL_READ_RISKY ); // sets up readVersion field.  We had no reads, so no need for (expensive) full causal consistency.

		bool isCheckingWrites = options.checkWritesEnabled && deterministicRandom()->random01() < 0.01;
		for(int i=0; i<extraConflictRanges.size(); i++)
			if (extraConflictRanges[i].isReady() && extraConflictRanges[i].get().first < extraConflictRanges[i].get().second )
				tr.transaction.read_conflict_ranges.push_back( tr.arena, KeyRangeRef(extraConflictRanges[i].get().first, extraConflictRanges[i].get().second) );

		if( !options.causalWriteRisky && !intersects( tr.transaction.write_conflict_ranges, tr.transaction.read_conflict_ranges ).present() )
			makeSelfConflicting();

		if (isCheckingWrites) {
			// add all writes into the read conflict range...
			tr.transaction.read_conflict_ranges.append( tr.arena, tr.transaction.write_conflict_ranges.begin(), tr.transaction.write_conflict_ranges.size() );
		}

		if ( options.debugDump ) {
			UID u = nondeterministicRandom()->randomUniqueID();
			TraceEvent("TransactionDump", u);
			for(auto i=tr.transaction.mutations.begin(); i!=tr.transaction.mutations.end(); ++i)
				TraceEvent("TransactionMutation", u).detail("T", i->type).detail("P1", i->param1).detail("P2", i->param2);
		}

		if(options.lockAware) {
			tr.flags = tr.flags | CommitTransactionRequest::FLAG_IS_LOCK_AWARE;
		}
		if(options.firstInBatch) {
			tr.flags = tr.flags | CommitTransactionRequest::FLAG_FIRST_IN_BATCH;
		}
		if (options.reportConflictingKeys) {
			tr.transaction.report_conflicting_keys = true;
		}

		Future<Void> commitResult = tryCommit( cx, trLogInfo, tr, readVersion, info, &this->committedVersion, this, options );

		if (isCheckingWrites) {
			Promise<Void> committed;
			checkWrites( cx, commitResult, committed, tr, this );
			return committed.getFuture();
		}
		return commitResult;
	} catch( Error& e ) {
		TraceEvent("ClientCommitError").error(e);
		return Future<Void>( e );
	} catch( ... ) {
		Error e( error_code_unknown_error );
		TraceEvent("ClientCommitError").error(e);
		return Future<Void>( e );
	}
}

ACTOR Future<Void> commitAndWatch(Transaction *self) {
	try {
		wait(self->commitMutations());

		if(!self->watches.empty()) {
			self->setupWatches();
		}

		self->reset();
		return Void();
	}
	catch(Error &e) {
		if(e.code() != error_code_actor_cancelled) {
			if(!self->watches.empty()) {
				self->cancelWatches(e);
			}

			self->versionstampPromise.sendError(transaction_invalid_version());
			self->reset();
		}

		throw;
	}
}

Future<Void> Transaction::commit() {
	ASSERT(!committing.isValid());
	committing = commitAndWatch(this);
	return committing;
}

void Transaction::setOption( FDBTransactionOptions::Option option, Optional<StringRef> value ) {
	switch(option) {
		case FDBTransactionOptions::INITIALIZE_NEW_DATABASE:
			validateOptionValue(value, false);
			if(readVersion.isValid())
				throw read_version_already_set();
			readVersion = Version(0);
			options.causalWriteRisky = true;
			break;

		case FDBTransactionOptions::CAUSAL_READ_RISKY:
			validateOptionValue(value, false);
			options.getReadVersionFlags |= GetReadVersionRequest::FLAG_CAUSAL_READ_RISKY;
			break;

		case FDBTransactionOptions::PRIORITY_SYSTEM_IMMEDIATE:
			validateOptionValue(value, false);
			options.priority = TransactionPriority::IMMEDIATE;
			break;

		case FDBTransactionOptions::PRIORITY_BATCH:
			validateOptionValue(value, false);
			options.priority = TransactionPriority::BATCH;
			break;

		case FDBTransactionOptions::CAUSAL_WRITE_RISKY:
			validateOptionValue(value, false);
			options.causalWriteRisky = true;
			break;

		case FDBTransactionOptions::COMMIT_ON_FIRST_PROXY:
			validateOptionValue(value, false);
			options.commitOnFirstProxy = true;
			break;

		case FDBTransactionOptions::CHECK_WRITES_ENABLE:
			validateOptionValue(value, false);
			options.checkWritesEnabled = true;
			break;

		case FDBTransactionOptions::DEBUG_DUMP:
			validateOptionValue(value, false);
			options.debugDump = true;
			break;

		case FDBTransactionOptions::TRANSACTION_LOGGING_ENABLE:
			setOption(FDBTransactionOptions::DEBUG_TRANSACTION_IDENTIFIER, value);
			setOption(FDBTransactionOptions::LOG_TRANSACTION);
			break;

		case FDBTransactionOptions::DEBUG_TRANSACTION_IDENTIFIER:
			validateOptionValue(value, true);

			if (value.get().size() > 100) {
				throw invalid_option_value();
			}

			if (trLogInfo) {
				if (trLogInfo->identifier.empty()) {
					trLogInfo->identifier = value.get().printable();
				}
				else if (trLogInfo->identifier != value.get().printable()) {
					TraceEvent(SevWarn, "CannotChangeDebugTransactionIdentifier").detail("PreviousIdentifier", trLogInfo->identifier).detail("NewIdentifier", value.get());
					throw client_invalid_operation();
				}
			}
			else {
				trLogInfo = Reference<TransactionLogInfo>(new TransactionLogInfo(value.get().printable(), TransactionLogInfo::DONT_LOG));
				trLogInfo->maxFieldLength = options.maxTransactionLoggingFieldLength;
			}
			if (info.debugID.present()) {
				TraceEvent(SevInfo, "TransactionBeingTraced")
					.detail("DebugTransactionID", trLogInfo->identifier)
					.detail("ServerTraceID", info.debugID.get().toString());

			}
			break;

		case FDBTransactionOptions::LOG_TRANSACTION:
			validateOptionValue(value, false);
			if (trLogInfo) {
				trLogInfo->logTo(TransactionLogInfo::TRACE_LOG);
			}
			else {
				TraceEvent(SevWarn, "DebugTransactionIdentifierNotSet").detail("Error", "Debug Transaction Identifier option must be set before logging the transaction");
				throw client_invalid_operation();
			}
			break;

		case FDBTransactionOptions::TRANSACTION_LOGGING_MAX_FIELD_LENGTH:
			validateOptionValue(value, true);
			{
				int maxFieldLength = extractIntOption(value, -1, std::numeric_limits<int32_t>::max());
				if(maxFieldLength == 0) {
					throw invalid_option_value();
				}
				options.maxTransactionLoggingFieldLength = maxFieldLength;
			}
			if(trLogInfo) {
				trLogInfo->maxFieldLength = options.maxTransactionLoggingFieldLength;
			}
			break;

		case FDBTransactionOptions::SERVER_REQUEST_TRACING:
			validateOptionValue(value, false);
			debugTransaction(deterministicRandom()->randomUniqueID());
			if (trLogInfo && !trLogInfo->identifier.empty()) {
				TraceEvent(SevInfo, "TransactionBeingTraced")
					.detail("DebugTransactionID", trLogInfo->identifier)
					.detail("ServerTraceID", info.debugID.get().toString());
			}
			break;

		case FDBTransactionOptions::MAX_RETRY_DELAY:
			validateOptionValue(value, true);
			options.maxBackoff = extractIntOption(value, 0, std::numeric_limits<int32_t>::max()) / 1000.0;
			break;

		case FDBTransactionOptions::SIZE_LIMIT:
			validateOptionValue(value, true);
			options.sizeLimit = extractIntOption(value, 32, CLIENT_KNOBS->TRANSACTION_SIZE_LIMIT);
			break;

		case FDBTransactionOptions::LOCK_AWARE:
			validateOptionValue(value, false);
			options.lockAware = true;
			options.readOnly = false;
			break;

		case FDBTransactionOptions::READ_LOCK_AWARE:
			validateOptionValue(value, false);
			if(!options.lockAware) {
				options.lockAware = true;
				options.readOnly = true;
			}
			break;

		case FDBTransactionOptions::FIRST_IN_BATCH:
			validateOptionValue(value, false);
			options.firstInBatch = true;
			break;

		case FDBTransactionOptions::USE_PROVISIONAL_PROXIES:
			validateOptionValue(value, false);
			options.getReadVersionFlags |= GetReadVersionRequest::FLAG_USE_PROVISIONAL_PROXIES;
			info.useProvisionalProxies = true;
			break;

		case FDBTransactionOptions::INCLUDE_PORT_IN_ADDRESS:
			validateOptionValue(value, false);
			options.includePort = true;
			break;

		case FDBTransactionOptions::TAG:
			validateOptionValue(value, true);
			options.tags.addTag(value.get());
			break;

		case FDBTransactionOptions::AUTO_THROTTLE_TAG:
			validateOptionValue(value, true);
			options.tags.addTag(value.get());
			options.readTags.addTag(value.get());
			break;

	    case FDBTransactionOptions::REPORT_CONFLICTING_KEYS:
		    validateOptionValue(value, false);
		    options.reportConflictingKeys = true;
		    break;

	    default:
			break;
	}
}

ACTOR Future<GetReadVersionReply> getConsistentReadVersion( DatabaseContext *cx, uint32_t transactionCount, TransactionPriority priority, uint32_t flags, TransactionTagMap<uint32_t> tags, Optional<UID> debugID ) {
	try {
		++cx->transactionReadVersionBatches;
		if( debugID.present() )
			g_traceBatch.addEvent("TransactionDebug", debugID.get().first(), "NativeAPI.getConsistentReadVersion.Before");
		loop {
			state GetReadVersionRequest req( transactionCount, priority, flags, tags, debugID );
			choose {
				when ( wait( cx->onMasterProxiesChanged() ) ) {}
<<<<<<< HEAD
				when ( GetReadVersionReply v = wait( loadBalance( cx->getMasterProxies(flags & GetReadVersionRequest::FLAG_USE_PROVISIONAL_PROXIES), &MasterProxyInterface::getConsistentReadVersion, req, cx->taskID ) ) ) {
					auto &priorityThrottledTags = cx->throttledTags[priority];
					for(auto& tag : tags) {
						auto itr = v.tagThrottleInfo.find(tag.first);
						if(itr == v.tagThrottleInfo.end()) {
							TEST(true); // Removing client throttle
							priorityThrottledTags.erase(tag.first);
						}
						else {
							TEST(true); // Setting client throttle
							auto result = priorityThrottledTags.try_emplace(tag.first, itr->second);
							if(!result.second) {
								result.first->second.update(itr->second);
							}
						}
					}

=======
				when ( GetReadVersionReply v = wait( basicLoadBalance( cx->getMasterProxies(flags & GetReadVersionRequest::FLAG_USE_PROVISIONAL_PROXIES), &MasterProxyInterface::getConsistentReadVersion, req, cx->taskID ) ) ) {
>>>>>>> 939a6244
					if( debugID.present() )
						g_traceBatch.addEvent("TransactionDebug", debugID.get().first(), "NativeAPI.getConsistentReadVersion.After");
					ASSERT( v.version > 0 );
					cx->minAcceptableReadVersion = std::min(cx->minAcceptableReadVersion, v.version);
					return v;
				}
			}
		}
	} catch (Error& e) {
		if (e.code() != error_code_broken_promise && e.code() != error_code_batch_transaction_throttled)
			TraceEvent(SevError, "GetConsistentReadVersionError").error(e);
		throw;
	}
}

ACTOR Future<Void> readVersionBatcher( DatabaseContext *cx, FutureStream<DatabaseContext::VersionRequest> versionStream, TransactionPriority priority, uint32_t flags ) {
	state std::vector< Promise<GetReadVersionReply> > requests;
	state PromiseStream< Future<Void> > addActor;
	state Future<Void> collection = actorCollection( addActor.getFuture() );
	state Future<Void> timeout;
	state Optional<UID> debugID;
	state bool send_batch;

	state TransactionTagMap<uint32_t> tags;

	// dynamic batching
	state PromiseStream<double> replyTimes;
	state PromiseStream<Error> _errorStream;
	state double batchTime = 0;
	loop {
		send_batch = false;
		choose {
			when(DatabaseContext::VersionRequest req = waitNext(versionStream)) {
				if (req.debugID.present()) {
					if (!debugID.present()) {
						debugID = nondeterministicRandom()->randomUniqueID();
					}
					g_traceBatch.addAttach("TransactionAttachID", req.debugID.get().first(), debugID.get().first());
				}
				requests.push_back(req.reply);
				for(auto tag : req.tags) {
					++tags[tag];
				}

				if (requests.size() == CLIENT_KNOBS->MAX_BATCH_SIZE)
					send_batch = true;
				else if (!timeout.isValid())
					timeout = delay(batchTime, TaskPriority::GetConsistentReadVersion);
			}
			when(wait(timeout.isValid() ? timeout : Never())) { send_batch = true; }
			// dynamic batching monitors reply latencies
			when(double reply_latency = waitNext(replyTimes.getFuture())) {
				double target_latency = reply_latency * 0.5;
				batchTime = min(0.1 * target_latency + 0.9 * batchTime, CLIENT_KNOBS->GRV_BATCH_TIMEOUT);
			}
			when(wait(collection)) {} // for errors
		}
		if (send_batch) {
			int count = requests.size();
			ASSERT(count);
			// dynamic batching
			Promise<GetReadVersionReply> GRVReply;
			requests.push_back(GRVReply);
			addActor.send(ready(timeReply(GRVReply.getFuture(), replyTimes)));

			Future<Void> batch = incrementalBroadcastWithError(
			    getConsistentReadVersion(cx, count, priority, flags, std::move(tags), std::move(debugID)),
			    std::vector<Promise<GetReadVersionReply>>(requests), CLIENT_KNOBS->BROADCAST_BATCH_SIZE);

			tags.clear();
			debugID = Optional<UID>();
			requests = std::vector< Promise<GetReadVersionReply> >();
			addActor.send(batch);
			timeout = Future<Void>();
		}
	}
}

ACTOR Future<Version> extractReadVersion(DatabaseContext* cx, TransactionPriority priority, Reference<TransactionLogInfo> trLogInfo, Future<GetReadVersionReply> f, bool lockAware, double startTime, Promise<Optional<Value>> metadataVersion, TagSet tags) {
	GetReadVersionReply rep = wait(f);
	double latency = now() - startTime;
	cx->GRVLatencies.addSample(latency);
	if (trLogInfo)
		trLogInfo->addLog(FdbClientLogEvents::EventGetVersion_V2(startTime, latency, priority));
	if (rep.version == 1 && rep.locked) {
		throw proxy_memory_limit_exceeded();
	}
	if(rep.locked && !lockAware)
		throw database_locked();

	++cx->transactionReadVersionsCompleted;
	switch(priority) {
		case TransactionPriority::IMMEDIATE:
			++cx->transactionImmediateReadVersionsCompleted;
			break;
		case TransactionPriority::DEFAULT:
			++cx->transactionDefaultReadVersionsCompleted;
			break;
		case TransactionPriority::BATCH:
			++cx->transactionBatchReadVersionsCompleted;
			break;
		default:
			ASSERT(false);
	}

	auto &priorityThrottledTags = cx->throttledTags[priority];
	for(auto &tag : tags) {
		auto itr = priorityThrottledTags.find(tag);
		if(itr != priorityThrottledTags.end()) {
			if(itr->second.expired()) {
				priorityThrottledTags.erase(itr);
			}
			else if(itr->second.throttleDuration() > 0) {
				TEST(true); // Throttling transaction after getting read version
				++cx->transactionReadVersionsThrottled;
				throw tag_throttled();
			}
		}
	}

	for(auto &tag : tags) {
		auto itr = priorityThrottledTags.find(tag);
		if(itr != priorityThrottledTags.end()) {
			itr->second.addReleased(1);
		}
	}

	if(rep.version > cx->metadataVersionCache[cx->mvCacheInsertLocation].first) {
		cx->mvCacheInsertLocation = (cx->mvCacheInsertLocation + 1) % cx->metadataVersionCache.size();
		cx->metadataVersionCache[cx->mvCacheInsertLocation] = std::make_pair(rep.version, rep.metadataVersion);
	}

	metadataVersion.send(rep.metadataVersion);
	return rep.version;
}

Future<Version> Transaction::getReadVersion(uint32_t flags) {
	if (!readVersion.isValid()) {
		++cx->transactionReadVersions;
		flags |= options.getReadVersionFlags;
		switch(options.priority) {
			case TransactionPriority::IMMEDIATE:
				flags |= GetReadVersionRequest::PRIORITY_SYSTEM_IMMEDIATE;
				++cx->transactionImmediateReadVersions;
				break;
			case TransactionPriority::DEFAULT:
				flags |= GetReadVersionRequest::PRIORITY_DEFAULT;
				++cx->transactionDefaultReadVersions;
				break;	
			case TransactionPriority::BATCH:
				flags |= GetReadVersionRequest::PRIORITY_BATCH;
				++cx->transactionBatchReadVersions;
				break;
			default:
				ASSERT(false);
		}

		double maxThrottleDelay = 0.0;
		bool canRecheck = false;
		if(options.tags.size() != 0) {
			auto &priorityThrottledTags = cx->throttledTags[options.priority];
			for(auto &tag : options.tags) {
				auto itr = priorityThrottledTags.find(tag);
				if(itr != priorityThrottledTags.end()) {
					if(!itr->second.expired()) {
						maxThrottleDelay = std::max(maxThrottleDelay, itr->second.throttleDuration());
						canRecheck = itr->second.canRecheck();
					}
					else {
						priorityThrottledTags.erase(itr);
					}
				}
			}

			if(maxThrottleDelay > 0.0 && !canRecheck) { // TODO: allow delaying?
				TEST(true); // Throttling tag before GRV request
				++cx->transactionReadVersionsThrottled;
				readVersion = tag_throttled();
				return readVersion;
			}
			else {
				TEST(maxThrottleDelay > 0.0); // Rechecking throttle
			}

			for(auto &tag : options.tags) {
				auto itr = priorityThrottledTags.find(tag);
				if(itr != priorityThrottledTags.end()) {
					itr->second.updateChecked();
				}
			}
		}

		auto& batcher = cx->versionBatcher[ flags ];
		if (!batcher.actor.isValid()) {
			batcher.actor = readVersionBatcher( cx.getPtr(), batcher.stream.getFuture(), options.priority, flags );
		}

		auto const req = DatabaseContext::VersionRequest(options.tags, info.debugID);
		batcher.stream.send(req);
		startTime = now();
		readVersion = extractReadVersion( cx.getPtr(), options.priority, trLogInfo, req.reply.getFuture(), options.lockAware, startTime, metadataVersion, options.tags);
	}
	return readVersion;
}

Optional<Version> Transaction::getCachedReadVersion() {
	if (readVersion.isValid() && readVersion.isReady() && !readVersion.isError()) {
		return readVersion.get();
	} else {
		return Optional<Version>();
	}
}

Future<Standalone<StringRef>> Transaction::getVersionstamp() {
	if(committing.isValid()) {
		return transaction_invalid_version();
	}
	return versionstampPromise.getFuture();
}

uint32_t Transaction::getSize() {
	auto s = tr.transaction.mutations.expectedSize() + tr.transaction.read_conflict_ranges.expectedSize() +
	       tr.transaction.write_conflict_ranges.expectedSize();
	return s;
}

Future<Void> Transaction::onError( Error const& e ) {
	if (e.code() == error_code_success) {
		return client_invalid_operation();
	}
	if (e.code() == error_code_not_committed ||
		e.code() == error_code_commit_unknown_result ||
		e.code() == error_code_database_locked ||
		e.code() == error_code_proxy_memory_limit_exceeded ||
		e.code() == error_code_process_behind ||
		e.code() == error_code_batch_transaction_throttled ||
		e.code() == error_code_tag_throttled)
	{
		if(e.code() == error_code_not_committed)
			++cx->transactionsNotCommitted;
		else if (e.code() == error_code_commit_unknown_result)
			++cx->transactionsMaybeCommitted;
		else if (e.code() == error_code_proxy_memory_limit_exceeded)
			++cx->transactionsResourceConstrained;
		else if (e.code() == error_code_process_behind)
			++cx->transactionsProcessBehind;
		else if (e.code() == error_code_batch_transaction_throttled || e.code() == error_code_tag_throttled) {
			++cx->transactionsThrottled;
		}

		double backoff = getBackoff(e.code());
		reset();
		return delay(backoff, info.taskID);
	}
	if (e.code() == error_code_transaction_too_old ||
		e.code() == error_code_future_version)
	{
		if( e.code() == error_code_transaction_too_old )
			++cx->transactionsTooOld;
		else if( e.code() == error_code_future_version )
			++cx->transactionsFutureVersions;

		double maxBackoff = options.maxBackoff;
		reset();
		return delay(std::min(CLIENT_KNOBS->FUTURE_VERSION_RETRY_DELAY, maxBackoff), info.taskID);
	}

	if(g_network->isSimulated() && ++numErrors % 10 == 0)
		TraceEvent(SevWarnAlways, "TransactionTooManyRetries").detail("NumRetries", numErrors);

	return e;
}
ACTOR Future<StorageMetrics> getStorageMetricsLargeKeyRange(Database cx, KeyRangeRef keys);

ACTOR Future<StorageMetrics> doGetStorageMetrics(Database cx, KeyRangeRef keys, Reference<LocationInfo> locationInfo) {
	loop {
		try {
			WaitMetricsRequest req(keys, StorageMetrics(), StorageMetrics());
			req.min.bytes = 0;
			req.max.bytes = -1;
			StorageMetrics m = wait(
			    loadBalance(locationInfo, &StorageServerInterface::waitMetrics, req, TaskPriority::DataDistribution));
			return m;
		} catch (Error& e) {
			if (e.code() != error_code_wrong_shard_server && e.code() != error_code_all_alternatives_failed) {
				TraceEvent(SevError, "WaitStorageMetricsError").error(e);
				throw;
			}
			wait(delay(CLIENT_KNOBS->WRONG_SHARD_SERVER_DELAY, TaskPriority::DataDistribution));
			cx->invalidateCache(keys);
			StorageMetrics m = wait(getStorageMetricsLargeKeyRange(cx, keys));
			return m;
		}
	}
}

ACTOR Future<StorageMetrics> getStorageMetricsLargeKeyRange(Database cx, KeyRangeRef keys) {

	vector<pair<KeyRange, Reference<LocationInfo>>> locations = wait(getKeyRangeLocations(
	    cx, keys, std::numeric_limits<int>::max(), false, &StorageServerInterface::waitMetrics, TransactionInfo(TaskPriority::DataDistribution)));
	state int nLocs = locations.size();
	state vector<Future<StorageMetrics>> fx(nLocs);
	state StorageMetrics total;
	for (int i = 0; i < nLocs; i++) {
		fx[i] = doGetStorageMetrics(cx, locations[i].first, locations[i].second);
	}
	wait(waitForAll(fx));
	for (int i = 0; i < nLocs; i++) {
		total += fx[i].get();
	}
	return total;
}

ACTOR Future<Void> trackBoundedStorageMetrics(
	KeyRange keys,
	Reference<LocationInfo> location,
	StorageMetrics x,
	StorageMetrics halfError,
	PromiseStream<StorageMetrics> deltaStream)
{
	try {
		loop {
			WaitMetricsRequest req( keys, x - halfError, x + halfError );
			StorageMetrics nextX = wait( loadBalance( location, &StorageServerInterface::waitMetrics, req ) );
			deltaStream.send( nextX - x );
			x = nextX;
		}
	} catch (Error& e) {
		deltaStream.sendError(e);
		throw e;
	}
}

ACTOR Future<StorageMetrics> waitStorageMetricsMultipleLocations(
    vector<pair<KeyRange, Reference<LocationInfo>>> locations, StorageMetrics min, StorageMetrics max,
    StorageMetrics permittedError) {
	state int nLocs = locations.size();
	state vector<Future<StorageMetrics>> fx(nLocs);
	state StorageMetrics total;
	state PromiseStream<StorageMetrics> deltas;
	state vector<Future<Void>> wx( fx.size() );
	state StorageMetrics halfErrorPerMachine = permittedError * (0.5 / nLocs);
	state StorageMetrics maxPlus = max + halfErrorPerMachine * (nLocs-1);
	state StorageMetrics minMinus = min - halfErrorPerMachine * (nLocs-1);

	for (int i = 0; i < nLocs; i++) {
		WaitMetricsRequest req(locations[i].first, StorageMetrics(), StorageMetrics());
		req.min.bytes = 0;
		req.max.bytes = -1;
		fx[i] =
		    loadBalance(locations[i].second, &StorageServerInterface::waitMetrics, req, TaskPriority::DataDistribution);
	}
	wait(waitForAll(fx));

	// invariant: true total is between (total-permittedError/2, total+permittedError/2)
	for (int i = 0; i < nLocs; i++) total += fx[i].get();

	if (!total.allLessOrEqual( maxPlus )) return total;
	if (!minMinus.allLessOrEqual( total )) return total;

	for(int i=0; i<nLocs; i++)
		wx[i] = trackBoundedStorageMetrics( locations[i].first, locations[i].second, fx[i].get(), halfErrorPerMachine, deltas );

	loop {
		StorageMetrics delta = waitNext(deltas.getFuture());
		total += delta;
		if (!total.allLessOrEqual( maxPlus )) return total;
		if (!minMinus.allLessOrEqual( total )) return total;
	}
}

ACTOR Future< StorageMetrics > extractMetrics( Future<std::pair<Optional<StorageMetrics>, int>> fMetrics ) {
	std::pair<Optional<StorageMetrics>, int> x = wait(fMetrics);
	return x.first.get();
}
	
ACTOR Future< std::pair<Optional<StorageMetrics>, int> > waitStorageMetrics(
	Database cx,
	KeyRange keys,
	StorageMetrics min,
	StorageMetrics max,
	StorageMetrics permittedError,
	int shardLimit,
	int expectedShardCount )
{
	loop {
		vector< pair<KeyRange, Reference<LocationInfo>> > locations = wait( getKeyRangeLocations( cx, keys, shardLimit, false, &StorageServerInterface::waitMetrics, TransactionInfo(TaskPriority::DataDistribution) ) );
		if(expectedShardCount >= 0 && locations.size() != expectedShardCount) {
			return std::make_pair(Optional<StorageMetrics>(), locations.size());
		}

		//SOMEDAY: Right now, if there are too many shards we delay and check again later. There may be a better solution to this.
		if(locations.size() < shardLimit) {
			try {
				Future<StorageMetrics> fx;
				if (locations.size() > 1) {
					fx = waitStorageMetricsMultipleLocations(locations, min, max, permittedError);
				} else {
					WaitMetricsRequest req( keys, min, max );
					fx = loadBalance( locations[0].second, &StorageServerInterface::waitMetrics, req, TaskPriority::DataDistribution );
				}
				StorageMetrics x = wait(fx);
				return std::make_pair(x,-1);
			} catch (Error& e) {
				if (e.code() != error_code_wrong_shard_server && e.code() != error_code_all_alternatives_failed) {
					TraceEvent(SevError, "WaitStorageMetricsError").error(e);
					throw;
				}
				cx->invalidateCache(keys);
				wait(delay(CLIENT_KNOBS->WRONG_SHARD_SERVER_DELAY, TaskPriority::DataDistribution));
			}
		} else {
			TraceEvent(SevWarn, "WaitStorageMetricsPenalty")
				.detail("Keys", keys)
				.detail("Limit", CLIENT_KNOBS->STORAGE_METRICS_SHARD_LIMIT)
				.detail("JitteredSecondsOfPenitence", CLIENT_KNOBS->STORAGE_METRICS_TOO_MANY_SHARDS_DELAY);
			wait(delayJittered(CLIENT_KNOBS->STORAGE_METRICS_TOO_MANY_SHARDS_DELAY, TaskPriority::DataDistribution));
			// make sure that the next getKeyRangeLocations() call will actually re-fetch the range
			cx->invalidateCache( keys );
		}
	}
}

Future< std::pair<Optional<StorageMetrics>, int> > Transaction::waitStorageMetrics(
	KeyRange const& keys,
	StorageMetrics const& min,
	StorageMetrics const& max,
	StorageMetrics const& permittedError,
	int shardLimit,
	int expectedShardCount )
{
	return ::waitStorageMetrics( cx, keys, min, max, permittedError, shardLimit, expectedShardCount );
}

Future< StorageMetrics > Transaction::getStorageMetrics( KeyRange const& keys, int shardLimit ) {
	if (shardLimit > 0) {
		StorageMetrics m;
		m.bytes = -1;
		return extractMetrics(::waitStorageMetrics(cx, keys, StorageMetrics(), m, StorageMetrics(), shardLimit, -1));
	} else {
		return ::getStorageMetricsLargeKeyRange(cx, keys);
	}
}

ACTOR Future< Standalone<VectorRef<KeyRef>> > splitStorageMetrics( Database cx, KeyRange keys, StorageMetrics limit, StorageMetrics estimated )
{
	loop {
		state vector< pair<KeyRange, Reference<LocationInfo>> > locations = wait( getKeyRangeLocations( cx, keys, CLIENT_KNOBS->STORAGE_METRICS_SHARD_LIMIT, false, &StorageServerInterface::splitMetrics, TransactionInfo(TaskPriority::DataDistribution) ) );
		state StorageMetrics used;
		state Standalone<VectorRef<KeyRef>> results;

		//SOMEDAY: Right now, if there are too many shards we delay and check again later. There may be a better solution to this.
		if(locations.size() == CLIENT_KNOBS->STORAGE_METRICS_SHARD_LIMIT) {
			wait(delay(CLIENT_KNOBS->STORAGE_METRICS_TOO_MANY_SHARDS_DELAY, TaskPriority::DataDistribution));
			cx->invalidateCache(keys);
		}
		else {
			results.push_back_deep( results.arena(), keys.begin );
			try {
				//TraceEvent("SplitStorageMetrics").detail("Locations", locations.size());

				state int i = 0;
				for(; i<locations.size(); i++) {
					SplitMetricsRequest req( locations[i].first, limit, used, estimated, i == locations.size() - 1 );
					SplitMetricsReply res = wait( loadBalance( locations[i].second, &StorageServerInterface::splitMetrics, req, TaskPriority::DataDistribution ) );
					if( res.splits.size() && res.splits[0] <= results.back() ) { // split points are out of order, possibly because of moving data, throw error to retry
						ASSERT_WE_THINK(false);   // FIXME: This seems impossible and doesn't seem to be covered by testing
						throw all_alternatives_failed();
					}
					if( res.splits.size() ) {
						results.append( results.arena(), res.splits.begin(), res.splits.size() );
						results.arena().dependsOn( res.splits.arena() );
					}
					used = res.used;

					//TraceEvent("SplitStorageMetricsResult").detail("Used", used.bytes).detail("Location", i).detail("Size", res.splits.size());
				}

				if( used.allLessOrEqual( limit * CLIENT_KNOBS->STORAGE_METRICS_UNFAIR_SPLIT_LIMIT ) ) {
					results.resize(results.arena(), results.size() - 1);
				}

				results.push_back_deep( results.arena(), keys.end );
				return results;
			} catch (Error& e) {
				if (e.code() != error_code_wrong_shard_server && e.code() != error_code_all_alternatives_failed) {
					TraceEvent(SevError, "SplitStorageMetricsError").error(e);
					throw;
				}
				cx->invalidateCache( keys );
				wait(delay(CLIENT_KNOBS->WRONG_SHARD_SERVER_DELAY, TaskPriority::DataDistribution));
			}
		}
	}
}

Future< Standalone<VectorRef<KeyRef>> > Transaction::splitStorageMetrics( KeyRange const& keys, StorageMetrics const& limit, StorageMetrics const& estimated ) {
	return ::splitStorageMetrics( cx, keys, limit, estimated );
}

void Transaction::checkDeferredError() { cx->checkDeferredError(); }

Reference<TransactionLogInfo> Transaction::createTrLogInfoProbabilistically(const Database &cx) {
	if(!cx->isError()) {
		double clientSamplingProbability = std::isinf(cx->clientInfo->get().clientTxnInfoSampleRate) ? CLIENT_KNOBS->CSI_SAMPLING_PROBABILITY : cx->clientInfo->get().clientTxnInfoSampleRate;
		if (((networkOptions.logClientInfo.present() && networkOptions.logClientInfo.get()) || BUGGIFY) && deterministicRandom()->random01() < clientSamplingProbability && (!g_network->isSimulated() || !g_simulator.speedUpSimulation)) {
			return Reference<TransactionLogInfo>(new TransactionLogInfo(TransactionLogInfo::DATABASE));
		}
	}

	return Reference<TransactionLogInfo>();
}

void enableClientInfoLogging() {
	ASSERT(networkOptions.logClientInfo.present() == false);
	networkOptions.logClientInfo = true;
	TraceEvent(SevInfo, "ClientInfoLoggingEnabled");
}

ACTOR Future<Void> snapCreate(Database cx, Standalone<StringRef> snapCmd, UID snapUID) {
	TraceEvent("SnapCreateEnter")
	    .detail("SnapCmd", snapCmd.toString())
	    .detail("UID", snapUID);
	try {
		loop {
			choose {
				when(wait(cx->onMasterProxiesChanged())) {}
				when(wait(basicLoadBalance(cx->getMasterProxies(false), &MasterProxyInterface::proxySnapReq, ProxySnapRequest(snapCmd, snapUID, snapUID), cx->taskID, true /*atmostOnce*/ ))) {
					TraceEvent("SnapCreateExit")
						.detail("SnapCmd", snapCmd.toString())
						.detail("UID", snapUID);
					return Void();
				}
			}
		}
	} catch (Error& e) {
		TraceEvent("SnapCreateError")
			.detail("SnapCmd", snapCmd.toString())
			.detail("UID", snapUID)
			.error(e);
		throw;
	}
}

ACTOR Future<bool> checkSafeExclusions(Database cx, vector<AddressExclusion> exclusions) {
	TraceEvent("ExclusionSafetyCheckBegin")
	    .detail("NumExclusion", exclusions.size())
	    .detail("Exclusions", describe(exclusions));
	state ExclusionSafetyCheckRequest req(exclusions);
	state bool ddCheck;
	try {
		loop {
			choose {
				when(wait(cx->onMasterProxiesChanged())) {}
				when(ExclusionSafetyCheckReply _ddCheck =
				         wait(basicLoadBalance(cx->getMasterProxies(false), &MasterProxyInterface::exclusionSafetyCheckReq,
				                          req, cx->taskID))) {
					ddCheck = _ddCheck.safe;
					break;
				}
			}
		}
	} catch (Error& e) {
		if (e.code() != error_code_actor_cancelled) {
			TraceEvent("ExclusionSafetyCheckError")
			    .detail("NumExclusion", exclusions.size())
			    .detail("Exclusions", describe(exclusions))
			    .error(e);
		}
		throw;
	}
	TraceEvent("ExclusionSafetyCheckCoordinators");
	state ClientCoordinators coordinatorList(cx->getConnectionFile());
	state vector<Future<Optional<LeaderInfo>>> leaderServers;
	for (int i = 0; i < coordinatorList.clientLeaderServers.size(); i++) {
		leaderServers.push_back(retryBrokenPromise(coordinatorList.clientLeaderServers[i].getLeader,
		                                           GetLeaderRequest(coordinatorList.clusterKey, UID()),
		                                           TaskPriority::CoordinationReply));
	}
	// Wait for quorum so we don't dismiss live coordinators as unreachable by acting too fast
	choose {
		when(wait(smartQuorum(leaderServers, leaderServers.size() / 2 + 1, 1.0))) {}
		when(wait(delay(3.0))) {
			TraceEvent("ExclusionSafetyCheckNoCoordinatorQuorum");
			return false;
		}
	}
	int attemptCoordinatorExclude = 0;
	int coordinatorsUnavailable = 0;
	for (int i = 0; i < leaderServers.size(); i++) {
		NetworkAddress leaderAddress =
		    coordinatorList.clientLeaderServers[i].getLeader.getEndpoint().getPrimaryAddress();
		if (leaderServers[i].isReady()) {
			if ((std::count(exclusions.begin(), exclusions.end(),
			                AddressExclusion(leaderAddress.ip, leaderAddress.port)) ||
			     std::count(exclusions.begin(), exclusions.end(), AddressExclusion(leaderAddress.ip)))) {
				attemptCoordinatorExclude++;
			}
		} else {
			coordinatorsUnavailable++;
		}
	}
	int faultTolerance = (leaderServers.size() - 1) / 2 - coordinatorsUnavailable;
	bool coordinatorCheck = (attemptCoordinatorExclude <= faultTolerance);
	TraceEvent("ExclusionSafetyCheckFinish")
	    .detail("CoordinatorListSize", leaderServers.size())
	    .detail("NumExclusions", exclusions.size())
	    .detail("FaultTolerance", faultTolerance)
	    .detail("AttemptCoordinatorExclude", attemptCoordinatorExclude)
	    .detail("CoordinatorCheck", coordinatorCheck)
	    .detail("DataDistributorCheck", ddCheck);

	return (ddCheck && coordinatorCheck);
}<|MERGE_RESOLUTION|>--- conflicted
+++ resolved
@@ -1530,11 +1530,7 @@
 		loop {
 			choose {
 				when ( wait( cx->onMasterProxiesChanged() ) ) {}
-<<<<<<< HEAD
-				when ( GetReadVersionReply v = wait( loadBalance( cx->getMasterProxies(false), &MasterProxyInterface::getConsistentReadVersion, GetReadVersionRequest( 0, TransactionPriority::IMMEDIATE ), cx->taskID ) ) ) {
-=======
-				when ( GetReadVersionReply v = wait( basicLoadBalance( cx->getMasterProxies(false), &MasterProxyInterface::getConsistentReadVersion, GetReadVersionRequest( 0, GetReadVersionRequest::PRIORITY_SYSTEM_IMMEDIATE ), cx->taskID ) ) ) {
->>>>>>> 939a6244
+				when ( GetReadVersionReply v = wait( basicLoadBalance( cx->getMasterProxies(false), &MasterProxyInterface::getConsistentReadVersion, GetReadVersionRequest( 0, TransactionPriority::IMMEDIATE ), cx->taskID ) ) ) {
 					cx->minAcceptableReadVersion = std::min(cx->minAcceptableReadVersion, v.version);
 
 					if (v.version >= version)
@@ -1554,11 +1550,7 @@
 	loop {
 		choose {
 			when ( wait( cx->onMasterProxiesChanged() ) ) {}
-<<<<<<< HEAD
-			when ( GetReadVersionReply v = wait( loadBalance( cx->getMasterProxies(false), &MasterProxyInterface::getConsistentReadVersion, GetReadVersionRequest( 0, TransactionPriority::IMMEDIATE ), cx->taskID ) ) ) {
-=======
-			when ( GetReadVersionReply v = wait( basicLoadBalance( cx->getMasterProxies(false), &MasterProxyInterface::getConsistentReadVersion, GetReadVersionRequest( 0, GetReadVersionRequest::PRIORITY_SYSTEM_IMMEDIATE ), cx->taskID ) ) ) {
->>>>>>> 939a6244
+			when ( GetReadVersionReply v = wait( basicLoadBalance( cx->getMasterProxies(false), &MasterProxyInterface::getConsistentReadVersion, GetReadVersionRequest( 0, TransactionPriority::IMMEDIATE ), cx->taskID ) ) ) {
 				return v.version;
 			}
 		}
@@ -3256,8 +3248,7 @@
 			state GetReadVersionRequest req( transactionCount, priority, flags, tags, debugID );
 			choose {
 				when ( wait( cx->onMasterProxiesChanged() ) ) {}
-<<<<<<< HEAD
-				when ( GetReadVersionReply v = wait( loadBalance( cx->getMasterProxies(flags & GetReadVersionRequest::FLAG_USE_PROVISIONAL_PROXIES), &MasterProxyInterface::getConsistentReadVersion, req, cx->taskID ) ) ) {
+				when ( GetReadVersionReply v = wait( basicLoadBalance( cx->getMasterProxies(flags & GetReadVersionRequest::FLAG_USE_PROVISIONAL_PROXIES), &MasterProxyInterface::getConsistentReadVersion, req, cx->taskID ) ) ) {
 					auto &priorityThrottledTags = cx->throttledTags[priority];
 					for(auto& tag : tags) {
 						auto itr = v.tagThrottleInfo.find(tag.first);
@@ -3274,9 +3265,6 @@
 						}
 					}
 
-=======
-				when ( GetReadVersionReply v = wait( basicLoadBalance( cx->getMasterProxies(flags & GetReadVersionRequest::FLAG_USE_PROVISIONAL_PROXIES), &MasterProxyInterface::getConsistentReadVersion, req, cx->taskID ) ) ) {
->>>>>>> 939a6244
 					if( debugID.present() )
 						g_traceBatch.addEvent("TransactionDebug", debugID.get().first(), "NativeAPI.getConsistentReadVersion.After");
 					ASSERT( v.version > 0 );
